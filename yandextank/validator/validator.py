--- conflicted
+++ resolved
@@ -61,12 +61,8 @@
         'cmdline': lambda: ' '.join(sys.argv)
     }
 
-<<<<<<< HEAD
-    def __init__(self, configs, with_dynamic_options=True, core_section='core'):
+    def __init__(self, configs, with_dynamic_options=True, core_section='core', error_output='validation_error.yaml'):
         self._errors = None
-=======
-    def __init__(self, configs, with_dynamic_options=True, core_section='core', error_output='validation_error.yaml'):
->>>>>>> fbbb65ea
         if not isinstance(configs, list):
             configs = [configs]
         self.raw_config_dict = self.__load_multiple([config for config in configs if config is not None])
