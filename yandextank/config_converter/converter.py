--- conflicted
+++ resolved
@@ -53,13 +53,11 @@
     pass
 
 
-<<<<<<< HEAD
+
 class OptionsConflict(ConversionError):
     pass
 
 
-=======
->>>>>>> 1415daa6
 class UnrecognizedSection(ConversionError):
     pass
 
