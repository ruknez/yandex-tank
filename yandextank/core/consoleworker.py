--- conflicted
+++ resolved
@@ -220,21 +220,13 @@
 
 def load_tank_core(config_files, cmd_options, no_rc, depr_options, *other_opts):
     other_opts = list(other_opts) if other_opts else []
-<<<<<<< HEAD
-    return TankCore([load_core_base_cfg()] +
-                    load_local_base_cfgs() +
-                    [load_cfg(cfg) for cfg in config_files] +
-                    other_opts +
-                    parse_options(cmd_options),
-=======
     if no_rc:
         configs = [load_cfg(cfg) for cfg in config_files] + other_opts + parse_options(cmd_options)
     else:
         configs = [load_core_base_cfg()] +\
-            load_local_base_cfg() +\
+            load_local_base_cfgs() +\
             [load_cfg(cfg) for cfg in config_files] + other_opts + parse_options(cmd_options)
     return TankCore(configs,
->>>>>>> 3feec673
                     cfg_depr=get_depr_cfg(config_files, no_rc, cmd_options, depr_options))
 
 
