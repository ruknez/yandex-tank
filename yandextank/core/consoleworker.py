""" Provides classes to run TankCore from console environment """
from ConfigParser import ConfigParser, MissingSectionHeaderError, NoOptionError, NoSectionError
import datetime
import fnmatch
import glob
import logging
import os
import sys
import tempfile
import time
import traceback
import signal
from optparse import OptionParser

import yaml
from pkg_resources import resource_filename
from ..config_converter.converter import convert_ini, convert_single_option
from .tankcore import TankCore, LockError
from ..common.resource import manager as resource_manager


DEFAULT_CONFIG = 'load.yaml'


class RealConsoleMarkup(object):
    '''
    Took colors from here: https://www.siafoo.net/snippet/88
    '''
    WHITE_ON_BLACK = '\033[37;40m'
    TOTAL_RESET = '\033[0m'
    clear = "\x1b[2J\x1b[H"
    new_line = u"\n"

    YELLOW = '\033[1;33m'
    RED = '\033[1;31m'
    RED_DARK = '\033[31;3m'
    RESET = '\033[1;m'
    CYAN = "\033[1;36m"
    GREEN = "\033[1;32m"
    WHITE = "\033[1;37m"
    MAGENTA = '\033[1;35m'
    BG_MAGENTA = '\033[1;45m'
    BG_GREEN = '\033[1;42m'
    BG_BROWN = '\033[1;43m'
    BG_CYAN = '\033[1;46m'

    def clean_markup(self, orig_str):
        ''' clean markup from string '''
        for val in [
            self.YELLOW, self.RED, self.RESET, self.CYAN, self.BG_MAGENTA,
            self.WHITE, self.BG_GREEN, self.GREEN, self.BG_BROWN,
            self.RED_DARK, self.MAGENTA, self.BG_CYAN
        ]:
            orig_str = orig_str.replace(val, '')
        return orig_str


class SingleLevelFilter(logging.Filter):
    """Exclude or approve one msg type at a time.    """

    def __init__(self, passlevel, reject):
        logging.Filter.__init__(self)
        self.passlevel = passlevel
        self.reject = reject

    def filter(self, record):
        if self.reject:
            return record.levelno != self.passlevel
        else:
            return record.levelno == self.passlevel


def signal_handler(sig, frame):
    """ required for non-tty python runs to interrupt """
    raise KeyboardInterrupt()


signal.signal(signal.SIGINT, signal_handler)
signal.signal(signal.SIGTERM, signal_handler)


def load_cfg(cfg_filename):
    """

    :type cfg_filename: str
    """
    if is_ini(cfg_filename):
        return convert_ini(cfg_filename)
    else:
        with open(cfg_filename) as f:
            return yaml.load(f)


def cfg_folder_loader(path):
    """
    :type path: str
    """
    CFG_WILDCARD = '*.yaml'
    return [load_cfg(filename) for filename in sorted(glob.glob(os.path.join(path, CFG_WILDCARD)))]


def load_core_base_cfg():
    return load_cfg(resource_filename(__name__, 'config/00-base.yaml'))


def load_local_base_cfgs():
    return cfg_folder_loader('/etc/yandex-tank')


def parse_options(options):
    """
    :type options: list of str
    :rtype: list of dict
    """
    if options is None:
        return []
    else:
        return [
            convert_single_option(key.strip(), value.strip())
            for key, value
            in [option.split('=') for option in options]
        ]


def apply_shorthand_options(config, options, default_section='DEFAULT'):
    """

    :type config: ConfigParser
    """
    if not options:
        return config
    for option_str in options:
        key, value = option_str.split('=')
        try:
            section, option = key.split('.')
        except ValueError:
            section = default_section
            option = key
        if not config.has_section(section):
            config.add_section(section)
        config.set(section, option, value)
    return config


def load_ini_cfgs(config_files):
    config_filenames = [resource_manager.resource_filename(config) for config in config_files]
    cfg = ConfigParser()
    cfg.read(config_filenames)

    dotted_options = []
    if cfg.has_section('tank'):
        for option, value in cfg.items('tank'):
            if '.' in option:
                dotted_options += [option + '=' + value]
    else:
        cfg.add_section('tank')
    cfg = apply_shorthand_options(cfg, dotted_options)
    cfg.set('tank', 'pid', str(os.getpid()))
    return cfg


def get_default_configs():
    """ returns default configs list, from /etc and home dir """
    # initialize basic defaults
    configs = [resource_filename(__name__, 'config/00-base.ini')]
    baseconfigs_location = '/etc/yandex-tank'
    try:
        conf_files = sorted(os.listdir(baseconfigs_location))
        for filename in conf_files:
            if fnmatch.fnmatch(filename, '*.ini'):
                configs += [
                    os.path.realpath(
                        baseconfigs_location + os.sep + filename)
                ]
    except OSError:
        logging.warn(
            baseconfigs_location +
            ' is not accessible to get configs list')

    configs += [os.path.expanduser('~/.yandex-tank')]
    return configs


def is_ini(cfg_file):
    if cfg_file.endswith('.yaml') or cfg_file.endswith('.json'):
        return False
    try:
        ConfigParser().read(cfg_file)
        return True
    except MissingSectionHeaderError:
        return False


def get_depr_cfg(config_files, no_rc, cmd_options, depr_options):
    try:
        all_config_files = []

        if not no_rc:
            all_config_files = get_default_configs()

        if not config_files:
            if os.path.exists(os.path.realpath('load.ini')):
                all_config_files += [os.path.realpath('load.ini')]
            elif os.path.exists(os.path.realpath('load.conf')):
                # just for old 'lunapark' compatibility
                conf_file = os.path.realpath('load.conf')
                all_config_files += [conf_file]
        else:
            for config_file in config_files:
                all_config_files.append(config_file)

        cfg_ini = load_ini_cfgs([cfg_file for cfg_file in all_config_files if is_ini(cfg_file)])

        # substitute telegraf config
        def patch_ini_config_with_monitoring(ini_config, mon_section_name):
            """
            :type ini_config: ConfigParser
            """
            CONFIG = 'config'
            telegraf_cfg = ini_config.get(mon_section_name, CONFIG)
            if not telegraf_cfg.startswith('<') and not telegraf_cfg.lower() == 'auto':
                with open(resource_manager.resource_filename(telegraf_cfg), 'rb') as telegraf_cfg_file:
                    config_contents = telegraf_cfg_file.read()
                ini_config.set(mon_section_name, CONFIG, config_contents)
            return ini_config

        try:
            cfg_ini = patch_ini_config_with_monitoring(cfg_ini, 'monitoring')
        except (NoSectionError, NoOptionError):
            try:
                patch_ini_config_with_monitoring(cfg_ini, 'telegraf')
            except (NoOptionError, NoSectionError):
                pass

        for section, key, value in depr_options:
            if not cfg_ini.has_section(section):
                cfg_ini.add_section(section)
            cfg_ini.set(section, key, value)
        return apply_shorthand_options(cfg_ini, cmd_options)
    except Exception as ex:
        sys.stderr.write(RealConsoleMarkup.RED)
        sys.stderr.write(RealConsoleMarkup.RESET)
        sys.stderr.write(RealConsoleMarkup.TOTAL_RESET)
        raise ex


def load_tank_core(config_files, cmd_options, no_rc, depr_options, *other_opts):
    other_opts = list(other_opts) if other_opts else []
    config_files = config_files if len(config_files) > 0 else [DEFAULT_CONFIG]
    if no_rc:
        configs = [load_cfg(cfg) for cfg in config_files] + other_opts + parse_options(cmd_options)
    else:
        configs = [load_core_base_cfg()] +\
            load_local_base_cfgs() +\
            [load_cfg(cfg) for cfg in config_files] + other_opts + parse_options(cmd_options)
    return TankCore(configs,
                    cfg_depr=get_depr_cfg(config_files, no_rc, cmd_options, depr_options))


class ConsoleTank:
    """    Worker class that runs tank core accepting cmdline params    """

    IGNORE_LOCKS = "ignore_locks"

    def __init__(self, options, ammofile):
        overwrite_options = {'core': {'lock_dir': options.lock_dir}} if options.lock_dir else {}
        self.options = options
        # self.lock_dir = options.lock_dir if options.lock_dir else '/var/lock'
        self.baseconfigs_location = '/etc/yandex-tank'
        self.init_logging()
        self.log = logging.getLogger(__name__)

        if ammofile:
            self.log.debug("Ammofile: %s", ammofile)
            overwrite_options['phantom'] = {
                'use_caching': False,
                'ammofile': ammofile
            }

        self.core = load_tank_core([resource_manager.resource_filename(cfg) for cfg in options.config],
                                   options.option,
                                   options.no_rc,
                                   [],
                                   overwrite_options)

        raw_cfg_file, raw_cfg_path = tempfile.mkstemp(suffix='_pre-validation-config.yaml')
        os.close(raw_cfg_file)
        self.core.config.save_raw(raw_cfg_path)
        self.core.add_artifact_file(raw_cfg_path)

        self.core.add_artifact_file(options.log)

        self.signal_count = 0
        self.scheduled_start = None

    def set_baseconfigs_dir(self, directory):
        """        Set directory where to read configs set        """
        self.baseconfigs_location = directory

    def init_logging(self):
        """ Set up logging, as it is very important for console tool """
        logger = logging.getLogger('')
        logger.setLevel(logging.DEBUG)
        log_filename = self.options.log
        # create file handler which logs even debug messages
        if log_filename:
            file_handler = logging.FileHandler(log_filename)
            file_handler.setLevel(logging.DEBUG)
            file_handler.setFormatter(
                logging.Formatter(
                    "%(asctime)s [%(levelname)s] %(name)s %(filename)s:%(lineno)d\t%(message)s"
                ))
            logger.addHandler(file_handler)

        # create console handler with a higher log level
        console_handler = logging.StreamHandler(sys.stdout)
        stderr_hdl = logging.StreamHandler(sys.stderr)

        fmt_verbose = logging.Formatter(
            "%(asctime)s [%(levelname)s] %(name)s %(filename)s:%(lineno)d\t%(message)s"
        )
        fmt_regular = logging.Formatter(
            "%(asctime)s [%(levelname)s] %(message)s", "%H:%M:%S")

        if self.options.verbose:
            console_handler.setLevel(logging.DEBUG)
            console_handler.setFormatter(fmt_verbose)
            stderr_hdl.setFormatter(fmt_verbose)
        elif self.options.quiet:
            console_handler.setLevel(logging.WARNING)
            console_handler.setFormatter(fmt_regular)
            stderr_hdl.setFormatter(fmt_regular)
        else:
            console_handler.setLevel(logging.INFO)
            console_handler.setFormatter(fmt_regular)
            stderr_hdl.setFormatter(fmt_regular)

        f_err = SingleLevelFilter(logging.ERROR, True)
        f_warn = SingleLevelFilter(logging.WARNING, True)
        f_crit = SingleLevelFilter(logging.CRITICAL, True)
        console_handler.addFilter(f_err)
        console_handler.addFilter(f_warn)
        console_handler.addFilter(f_crit)
        logger.addHandler(console_handler)

        f_info = SingleLevelFilter(logging.INFO, True)
        f_debug = SingleLevelFilter(logging.DEBUG, True)
        stderr_hdl.addFilter(f_info)
        stderr_hdl.addFilter(f_debug)
        logger.addHandler(stderr_hdl)

    def configure(self):
        while True:
            try:
                self.core.get_lock(self.options.ignore_lock)
                break
            except LockError:
                if self.options.lock_fail:
                    raise RuntimeError("Lock file present, cannot continue")
                self.log.exception(
                    "Couldn't get lock. Will retry in 5 seconds...")
                time.sleep(5)
<<<<<<< HEAD
            except:  # noqa: E722
=======
            except BaseException:
>>>>>>> 4fd8c675
                self.core.release_lock()
                raise

        try:
            self.core.load_plugins()

            if self.options.scheduled_start:
                try:
                    self.scheduled_start = datetime.datetime.strptime(
                        self.options.scheduled_start, '%Y-%m-%d %H:%M:%S')
                except ValueError:
                    self.scheduled_start = datetime.datetime.strptime(
                        datetime.datetime.now().strftime('%Y-%m-%d ') +
                        self.options.scheduled_start, '%Y-%m-%d %H:%M:%S')

        except Exception as ex:
            self.log.info("Exception: %s", traceback.format_exc(ex))
            sys.stderr.write(RealConsoleMarkup.RED)
            self.log.error("%s", ex)
            sys.stderr.write(RealConsoleMarkup.RESET)
            sys.stderr.write(RealConsoleMarkup.TOTAL_RESET)
            self.core.release_lock()
            raise ex

    def __graceful_shutdown(self):
        """ call shutdown routines """
        retcode = 1
        self.log.info("Trying to shutdown gracefully...")
        retcode = self.core.plugins_end_test(retcode)
        retcode = self.core.plugins_post_process(retcode)
        self.log.info("Done graceful shutdown")
        return retcode

    def perform_test(self):
        """
        Run the test sequence via Tank Core
        """
        self.log.info("Performing test")
        retcode = 1
        try:
            self.core.plugins_configure()
            self.core.plugins_prepare_test()
            if self.scheduled_start:
                self.log.info(
                    "Waiting scheduled time: %s...", self.scheduled_start)
                while datetime.datetime.now() < self.scheduled_start:
                    self.log.debug(
                        "Not yet: %s < %s",
                        datetime.datetime.now(), self.scheduled_start)
                    time.sleep(1)
                self.log.info("Time has come: %s", datetime.datetime.now())

            if self.options.manual_start:
                raw_input("Press Enter key to start test:")

            self.core.plugins_start_test()
            retcode = self.core.wait_for_finish()
            retcode = self.core.plugins_end_test(retcode)
            retcode = self.core.plugins_post_process(retcode)

        except KeyboardInterrupt as ex:
            sys.stdout.write(RealConsoleMarkup.YELLOW)
            self.log.info(
                "Do not press Ctrl+C again, the test will be broken otherwise")
            sys.stdout.write(RealConsoleMarkup.RESET)
            sys.stdout.write(RealConsoleMarkup.TOTAL_RESET)
            self.signal_count += 1
            self.log.debug(
                "Caught KeyboardInterrupt: %s", traceback.format_exc(ex))
            try:
                retcode = self.__graceful_shutdown()
            except KeyboardInterrupt as ex:
                self.log.debug(
                    "Caught KeyboardInterrupt again: %s",
                    traceback.format_exc(ex))
                self.log.info(
                    "User insists on exiting, aborting graceful shutdown...")
                retcode = 1

        except Exception as ex:
            self.log.info("Exception: %s", traceback.format_exc(ex))
            sys.stderr.write(RealConsoleMarkup.RED)
            self.log.error("%s", ex)
            sys.stderr.write(RealConsoleMarkup.RESET)
            sys.stderr.write(RealConsoleMarkup.TOTAL_RESET)
            retcode = self.__graceful_shutdown()
            self.core.release_lock()
        finally:
            self.core.close()

        self.log.info("Done performing test with code %s", retcode)
        return retcode


class DevNullOpts:
    def __init__(self):
        pass

    log = "/dev/null"


class CompletionHelperOptionParser(OptionParser):
    def __init__(self):
        OptionParser.__init__(self, add_help_option=False)
        self.add_option(
            '--bash-switches-list',
            action='store_true',
            dest="list_switches",
            help="Options list")
        self.add_option(
            '--bash-options-prev',
            action='store',
            dest="list_options_prev",
            help="Options list")
        self.add_option(
            '--bash-options-cur',
            action='store',
            dest="list_options_cur",
            help="Options list")

    def error(self, msg):
        pass

    def exit(self, status=0, msg=None):
        pass

    def handle_request(self, parser):
        options = self.parse_args()[0]
        if options.list_switches:
            opts = []
            for option in parser.option_list:
                if "--bash" not in option.get_opt_string():
                    opts.append(option.get_opt_string())
            print(' '.join(opts))
            exit(0)

        if options.list_options_cur or options.list_options_prev:
            cmdtank = ConsoleTank(DevNullOpts(), None)
            cmdtank.core.load_configs(get_default_configs())
            cmdtank.core.load_plugins()

            opts = []
            for option in cmdtank.core.get_available_options():
                opts.append(cmdtank.core.SECTION + '.' + option + '=')

            plugin_keys = cmdtank.core.config.get_options(
                cmdtank.core.SECTION, cmdtank.core.PLUGIN_PREFIX)
            for (plugin_name, plugin_path) in plugin_keys:
                opts.append(
                    cmdtank.core.SECTION + '.' + cmdtank.core.PLUGIN_PREFIX +
                    plugin_name + '=')

            for plugin in cmdtank.core.plugins:
                for option in plugin.get_available_options():
                    opts.append(plugin.SECTION + '.' + option + '=')
            print(' '.join(sorted(opts)))
            exit(0)<|MERGE_RESOLUTION|>--- conflicted
+++ resolved
@@ -360,11 +360,7 @@
                 self.log.exception(
                     "Couldn't get lock. Will retry in 5 seconds...")
                 time.sleep(5)
-<<<<<<< HEAD
-            except:  # noqa: E722
-=======
             except BaseException:
->>>>>>> 4fd8c675
                 self.core.release_lock()
                 raise
 
