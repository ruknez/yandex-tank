""" The central part of the tool: Core """
import datetime
import fnmatch
import importlib as il
import json
import logging
import os
import shutil
import socket
import tempfile
import time
import traceback

import pkg_resources
import sys
import platform

import yaml
from builtins import str

from yandextank.common.exceptions import PluginNotPrepared
<<<<<<< HEAD
from yandextank.common.interfaces import GeneratorPlugin, MonitoringPlugin
from yandextank.validator.validator import TankConfig
=======
from yandextank.common.interfaces import GeneratorPlugin
from yandextank.validator.validator import TankConfig, ValidationError
>>>>>>> c17bc477
from yandextank.aggregator import TankAggregator
from ..common.util import update_status, pid_exists

from netort.resource import manager as resource
from netort.process import execute

if sys.version_info[0] < 3:
    import ConfigParser
else:
    import configparser as ConfigParser

logger = logging.getLogger(__name__)


LOCK_FILE_WILDCARD = 'lunapark_*.lock'


class Job(object):
    def __init__(
            self,
            monitoring_plugins,
            aggregator,
            tank,
            generator_plugin=None):
        """

        :type aggregator: TankAggregator
        :type monitoring_plugins: list of
        """
        self.monitoring_plugins = monitoring_plugins
        self.aggregator = aggregator
        self.tank = tank
        self._phantom_info = None
        self.generator_plugin = generator_plugin

    def subscribe_plugin(self, plugin):
        self.aggregator.add_result_listener(plugin)
        for monitoring_plugin in self.monitoring_plugins:
            monitoring_plugin.add_listener(plugin)

    @property
    def phantom_info(self):
        if self._phantom_info is None:
            raise PluginNotPrepared
        return self._phantom_info

    @phantom_info.setter
    def phantom_info(self, info):
        self._phantom_info = info


def parse_plugin(s):
    try:
        plugin, config_section = s.split()
    except ValueError:
        plugin, config_section = s, None
    return plugin, config_section


class LockError(Exception):
    pass


class TankCore(object):
    """
    JMeter + dstat inspired :)
    """
    SECTION = 'core'
    SECTION_META = 'meta'
    PLUGIN_PREFIX = 'plugin_'
    PID_OPTION = 'pid'
    UUID_OPTION = 'uuid'

    def __init__(self, configs, artifacts_base_dir=None, artifacts_dir_name=None, cfg_depr=None):
        """

        :param configs: list of dict
        """
        self.raw_configs = configs
        self.status = {}
        self._plugins = None
        self._artifacts_dir = None
        self.artifact_files = {}
        self._artifacts_base_dir = None
        self.manual_start = False
        self.scheduled_start = None
        self.interrupted = False
        self.lock_file = None
        self.lock_dir = None
        self.taskset_path = None
        self.taskset_affinity = None
        self._job = None
        self.cfg_depr = cfg_depr
        self._cfg_snapshot = None

        self.interrupted = False

        self.error_log = None

        error_output = 'validation_error.yaml'
        self.config = TankConfig(self.raw_configs,
                                 with_dynamic_options=True,
                                 core_section=self.SECTION,
                                 error_output=error_output)
        self.add_artifact_file(error_output)
    #
    # def get_uuid(self):
    #     return self.uuid

    @property
    def cfg_snapshot(self):
        if not self._cfg_snapshot:
            self._cfg_snapshot = str(self.config)
        return self._cfg_snapshot

    @staticmethod
    def get_available_options():
        # todo: should take this from schema
        return [
            "artifacts_base_dir", "artifacts_dir",
            "taskset_path", "affinity"
        ]

    @property
    def plugins(self):
        """
        :returns: {plugin_name: plugin_class, ...}
        :rtype: dict
        """
        if self._plugins is None:
            self.load_plugins()
            if self._plugins is None:
                self._plugins = {}
        return self._plugins

    def save_config(self, filename):
        self.config.save(filename)

    @property
    def artifacts_base_dir(self):
        if not self._artifacts_base_dir:
            try:
                artifacts_base_dir = os.path.expanduser(self.get_option(self.SECTION, "artifacts_base_dir"))
            except ValidationError:
                artifacts_base_dir = 'logs'
            if not os.path.exists(artifacts_base_dir):
                os.makedirs(artifacts_base_dir)
                os.chmod(self.artifacts_base_dir, 0o755)
            self._artifacts_base_dir = artifacts_base_dir
        return self._artifacts_base_dir

    def load_plugins(self):
        """
        Tells core to take plugin options and instantiate plugin classes
        """
        logger.info("Loading plugins...")
        for (plugin_name, plugin_path, plugin_cfg) in self.config.plugins:
            logger.debug("Loading plugin %s from %s", plugin_name, plugin_path)
            if plugin_path is "yandextank.plugins.Overload":
                logger.warning(
                    "Deprecated plugin name: 'yandextank.plugins.Overload'\n"
                    "There is a new generic plugin now.\n"
                    "Correcting to 'yandextank.plugins.DataUploader overload'")
                plugin_path = "yandextank.plugins.DataUploader overload"
            try:
                plugin = il.import_module(plugin_path)
            except ImportError:
                logger.warning('Plugin name %s path %s import error', plugin_name, plugin_path)
                logger.debug('Plugin name %s path %s import error', plugin_name, plugin_path, exc_info=True)
                raise
            try:
                instance = getattr(plugin, 'Plugin')(self, cfg=plugin_cfg)
            except AttributeError:
                logger.warning('Plugin %s classname should be `Plugin`', plugin_name)
                raise
            else:
                self.register_plugin(self.PLUGIN_PREFIX + plugin_name, instance)
        logger.debug("Plugin instances: %s", self._plugins)

    @property
    def job(self):
        if not self._job:
            # monitoring plugin
            monitorings = [plugin for plugin in self.plugins.values() if isinstance(plugin, MonitoringPlugin)]
            # generator plugin
            try:
                gen = self.get_plugin_of_type(GeneratorPlugin)
            except KeyError:
                logger.warning("Load generator not found")
                gen = GeneratorPlugin(self, {}, None)
            # aggregator
            aggregator = TankAggregator(gen)
            self._job = Job(monitoring_plugins=monitorings,
                            generator_plugin=gen,
                            aggregator=aggregator,
                            tank=socket.getfqdn())
        return self._job

    def plugins_configure(self):
        """        Call configure() on all plugins        """
        self.publish("core", "stage", "configure")

        logger.info("Configuring plugins...")
        self.taskset_affinity = self.get_option(self.SECTION, 'affinity')
        if self.taskset_affinity:
            self.__setup_taskset(self.taskset_affinity, pid=os.getpid())

        for plugin in self.plugins.values():
            logger.debug("Configuring %s", plugin)
            plugin.configure()

    def plugins_prepare_test(self):
        """ Call prepare_test() on all plugins        """
        logger.info("Preparing test...")
        self.publish("core", "stage", "prepare")
        for plugin in self.plugins.values():
            logger.debug("Preparing %s", plugin)
            plugin.prepare_test()

    def plugins_start_test(self):
        """        Call start_test() on all plugins        """
        logger.info("Starting test...")
        self.publish("core", "stage", "start")
        self.job.aggregator.start_test()
        for plugin in self.plugins.values():
            logger.debug("Starting %s", plugin)
            start_time = time.time()
            plugin.start_test()
            logger.info("Plugin {0:s} required {1:f} seconds to start".format(plugin,
                                                                              time.time() - start_time))

    def wait_for_finish(self):
        """
        Call is_test_finished() on all plugins 'till one of them initiates exit
        """

        logger.info("Waiting for test to finish...")
        logger.info('Artifacts dir: {dir}'.format(dir=self.artifacts_dir))
        self.publish("core", "stage", "shoot")
        if not self.plugins:
            raise RuntimeError("It's strange: we have no plugins loaded...")

        while not self.interrupted:
            begin_time = time.time()
            aggr_retcode = self.job.aggregator.is_test_finished()
            if aggr_retcode >= 0:
                return aggr_retcode
            for plugin in self.plugins.values():
                logger.debug("Polling %s", plugin)
                retcode = plugin.is_test_finished()
                if retcode >= 0:
                    return retcode
            end_time = time.time()
            diff = end_time - begin_time
            logger.debug("Polling took %s", diff)
            logger.debug("Tank status: %s", json.dumps(self.status))
            # screen refresh every 0.5 s
            if diff < 0.5:
                time.sleep(0.5 - diff)
        return 1

    def plugins_end_test(self, retcode):
        """        Call end_test() on all plugins        """
        logger.info("Finishing test...")
        self.publish("core", "stage", "end")
        logger.info("Stopping load generator and aggregator")
        retcode = self.job.aggregator.end_test(retcode)
        logger.debug("RC after: %s", retcode)
        for plugin in [p for p in self.plugins.values() if p is not self.job.generator_plugin]:
            logger.debug("Finalize %s", plugin)
            try:
                logger.debug("RC before: %s", retcode)
                retcode = plugin.end_test(retcode)
                logger.debug("RC after: %s", retcode)
            except Exception:  # FIXME too broad exception clause
<<<<<<< HEAD
                logger.error("Failed finishing plugin %s:", plugin, exc_info=True)
=======
                logger.error("Failed finishing plugin %s", plugin, exc_info=True)
>>>>>>> c17bc477
                if not retcode:
                    retcode = 1
        return retcode

    def plugins_post_process(self, retcode):
        """
        Call post_process() on all plugins
        """
        logger.info("Post-processing test...")
        self.publish("core", "stage", "post_process")
        for plugin in self.plugins.values():
            logger.debug("Post-process %s", plugin)
            try:
                logger.debug("RC before: %s", retcode)
                retcode = plugin.post_process(retcode)
                logger.debug("RC after: %s", retcode)
            except Exception:  # FIXME too broad exception clause
                logger.error("Failed post-processing plugin %s", plugin, exc_info=True)
                if not retcode:
                    retcode = 1
        self._collect_artifacts()
        return retcode

    def __setup_taskset(self, affinity, pid=None, args=None):
        """ if pid specified: set process w/ pid `pid` CPU affinity to specified `affinity` core(s)
            if args specified: modify list of args for Popen to start w/ taskset w/ affinity `affinity`
        """
        self.taskset_path = self.get_option(self.SECTION, 'taskset_path')

        if args:
            return [self.taskset_path, '-c', affinity] + args

        if pid:
            args = "%s -pc %s %s" % (self.taskset_path, affinity, pid)
            retcode, stdout, stderr = execute(args, shell=True, poll_period=0.1, catch_out=True)
            logger.debug('taskset for pid %s stdout: %s', pid, stdout)
            if retcode == 0:
                logger.info("Enabled taskset for pid %s with affinity %s", str(pid), affinity)
            else:
                logger.debug('Taskset setup failed w/ retcode :%s', retcode)
                raise KeyError(stderr)

    def _collect_artifacts(self, validation_failed=False):
        logger.debug("Collecting artifacts")
        logger.info("Artifacts dir: %s", self.artifacts_dir)
        for filename, keep in self.artifact_files.items():
            try:
                self.__collect_file(filename, keep)
            except Exception as ex:
                logger.warn("Failed to collect file %s: %s", filename, ex)

    def get_option(self, section, option, default=None):
        return self.config.get_option(section, option)

    def set_option(self, section, option, value):
        """
        Set an option in storage
        """
        raise NotImplementedError

    def set_exitcode(self, code):
        self.config.validated['core']['exitcode'] = code

    def get_plugin_of_type(self, plugin_class):
        """
        Retrieve a plugin of desired class, KeyError raised otherwise
        """
        logger.debug("Searching for plugin: %s", plugin_class)
        matches = [plugin for plugin in self.plugins.values() if isinstance(plugin, plugin_class)]
        if matches:
            if len(matches) > 1:
                logger.debug(
                    "More then one plugin of type %s found. Using first one.",
                    plugin_class)
            return matches[-1]
        else:
            raise KeyError("Requested plugin type not found: %s" % plugin_class)

    def get_plugins_of_type(self, plugin_class):
        """
        Retrieve a list of plugins of desired class, KeyError raised otherwise
        """
        logger.debug("Searching for plugins: %s", plugin_class)
        matches = [plugin for plugin in self.plugins.values() if isinstance(plugin, plugin_class)]
        if matches:
            return matches
        else:
            raise KeyError("Requested plugin type not found: %s" % plugin_class)

    def get_jobno(self, plugin_name='plugin_lunapark'):
        uploader_plugin = self.plugins[plugin_name]
        return uploader_plugin.lp_job.number

    def __collect_file(self, filename, keep_original=False):
        """
        Move or copy single file to artifacts dir
        """
        dest = self.artifacts_dir + '/' + os.path.basename(filename)
        logger.debug("Collecting file: %s to %s", filename, dest)
        if not filename or not os.path.exists(filename):
            logger.warning("File not found to collect: %s", filename)
            return

        if os.path.exists(dest):
            # FIXME: 3 find a way to store artifacts anyway
            logger.warning("File already exists: %s", dest)
            return

        if keep_original:
            shutil.copy(filename, self.artifacts_dir)
        else:
            shutil.move(filename, self.artifacts_dir)

        os.chmod(dest, 0o644)

    def add_artifact_file(self, filename, keep_original=False):
        """
        Add file to be stored as result artifact on post-process phase
        """
        if filename:
            logger.debug(
                "Adding artifact file to collect (keep=%s): %s", keep_original,
                filename)
            self.artifact_files[filename] = keep_original

    def apply_shorthand_options(self, options, default_section='DEFAULT'):
        for option_str in options:
            key, value = option_str.split('=')
            try:
                section, option = key.split('.')
            except ValueError:
                section = default_section
                option = key
            logger.debug(
                "Override option: %s => [%s] %s=%s", option_str, section,
                option, value)
            self.set_option(section, option, value)

    # todo: remove lock_dir from config
    def get_lock_dir(self):
        if not self.lock_dir:
            self.lock_dir = self.get_option(
                self.SECTION, "lock_dir")
        return os.path.expanduser(self.lock_dir)

    def get_lock(self, force=False, lock_dir=None):
        lock_dir = lock_dir if lock_dir else self.get_lock_dir()
        if not force and self.is_locked(lock_dir):
            raise LockError("Lock file(s) found")

        fh, self.lock_file = tempfile.mkstemp(
            '.lock', 'lunapark_', lock_dir)
        os.close(fh)
        os.chmod(self.lock_file, 0o644)
        self.config.save(self.lock_file)

    def write_cfg_to_lock(self):
        if self.lock_file:
            self.config.save(self.lock_file)

    def release_lock(self):
        if self.lock_file and os.path.exists(self.lock_file):
            logger.debug("Releasing lock: %s", self.lock_file)
            os.remove(self.lock_file)

    @classmethod
    def is_locked(cls, lock_dir='/var/lock'):
        retcode = False
        for filename in os.listdir(lock_dir):
            if fnmatch.fnmatch(filename, LOCK_FILE_WILDCARD):
                full_name = os.path.join(lock_dir, filename)
                logger.info("Lock file is found: %s", full_name)
                try:
                    with open(full_name) as f:
                        running_cfg = yaml.load(f)
                    pid = running_cfg.get(TankCore.SECTION).get(cls.PID_OPTION)
                    if not pid:
                        logger.warning('Failed to get {}.{} from lock file {}'.format(TankCore.SECTION))
                    else:
                        if not pid_exists(int(pid)):
                            logger.debug(
                                "Lock PID %s not exists, ignoring and "
                                "trying to remove", pid)
                            try:
                                os.remove(full_name)
                            except Exception as exc:
                                logger.debug(
                                    "Failed to delete lock %s: %s", full_name, exc)
                        else:
                            retcode = True
                except Exception as exc:
                    logger.warn(
                        "Failed to load info from lock %s: %s", full_name, exc)
                    retcode = True
        return retcode

    def mkstemp(self, suffix, prefix, directory=None):
        """
        Generate temp file name in artifacts base dir
        and close temp file handle
        """
        if not directory:
            directory = self.artifacts_base_dir
        fd, fname = tempfile.mkstemp(suffix, prefix, directory)
        os.close(fd)
        os.chmod(fname, 0o644)  # FIXME: chmod to parent dir's mode?
        return fname

    def publish(self, publisher, key, value):
        update_status(self.status, [publisher] + key.split('.'), value)

    def close(self):
        """
        Call close() for all plugins
        """
        logger.info("Close allocated resources...")
        self.release_lock()
        for plugin in self.plugins.values():
            logger.debug("Close %s", plugin)
            try:
                plugin.close()
            except Exception as ex:
                logger.error("Failed closing plugin %s: %s", plugin, ex)
                logger.debug(
                    "Failed closing plugin: %s", traceback.format_exc(ex))

    @property
    def artifacts_dir(self):
        if not self._artifacts_dir:
            try:
                dir_name = self.get_option(self.SECTION, 'artifacts_dir')
            except ValidationError:
                dir_name = None
            if not dir_name:
                date_str = datetime.datetime.now().strftime(
                    "%Y-%m-%d_%H-%M-%S.")
                dir_name = tempfile.mkdtemp("", date_str, self.artifacts_base_dir)
            elif not os.path.isdir(dir_name):
                os.makedirs(dir_name)
            os.chmod(dir_name, 0o755)
            self._artifacts_dir = os.path.abspath(dir_name)
        return self._artifacts_dir

    @staticmethod
    def get_user_agent():
        tank_agent = 'YandexTank/{}'.format(
            pkg_resources.require('yandextank')[0].version)
        py_info = sys.version_info
        python_agent = 'Python/{}.{}.{}'.format(
            py_info[0], py_info[1], py_info[2])
        os_agent = 'OS/{}'.format(platform.platform())
        return ' '.join((tank_agent, python_agent, os_agent))

    def register_plugin(self, plugin_name, instance):
        if self._plugins is None:
            self._plugins = {}
        if self._plugins.get(plugin_name, None) is not None:
            logger.exception('Plugins\' names should diverse')
        self._plugins[plugin_name] = instance


class ConfigManager(object):
    """ Option storage class """

    def __init__(self):
        self.file = None
        self.config = ConfigParser.ConfigParser()

    def load_files(self, configs):
        """         Read configs set into storage        """
        logger.debug("Reading configs: %s", configs)
        config_filenames = [resource.resource_filename(config) for config in configs]
        try:
            self.config.read(config_filenames)
        except Exception as ex:
            logger.error("Can't load configs: %s", ex)
            raise ex

    def flush(self, filename=None):
        """        Flush current stat to file        """
        if not filename:
            filename = self.file

        if filename:
            with open(filename, 'w') as handle:
                self.config.write(handle)

    def get_options(self, section, prefix=''):
        """ Get options list with requested prefix """
        res = []
        try:
            for option in self.config.options(section):
                if not prefix or option.find(prefix) == 0:
                    res += [(
                        option[len(prefix):], self.config.get(section, option))]
        except ConfigParser.NoSectionError as ex:
            logger.warning("No section: %s", ex)

        logger.debug(
            "Section: [%s] prefix: '%s' options:\n%s", section, prefix, res)
        return res

    def find_sections(self, prefix):
        """ return sections with specified prefix """
        res = []
        for section in self.config.sections():
            if section.startswith(prefix):
                res.append(section)
        return res<|MERGE_RESOLUTION|>--- conflicted
+++ resolved
@@ -19,13 +19,8 @@
 from builtins import str
 
 from yandextank.common.exceptions import PluginNotPrepared
-<<<<<<< HEAD
 from yandextank.common.interfaces import GeneratorPlugin, MonitoringPlugin
-from yandextank.validator.validator import TankConfig
-=======
-from yandextank.common.interfaces import GeneratorPlugin
 from yandextank.validator.validator import TankConfig, ValidationError
->>>>>>> c17bc477
 from yandextank.aggregator import TankAggregator
 from ..common.util import update_status, pid_exists
 
@@ -301,11 +296,7 @@
                 retcode = plugin.end_test(retcode)
                 logger.debug("RC after: %s", retcode)
             except Exception:  # FIXME too broad exception clause
-<<<<<<< HEAD
-                logger.error("Failed finishing plugin %s:", plugin, exc_info=True)
-=======
                 logger.error("Failed finishing plugin %s", plugin, exc_info=True)
->>>>>>> c17bc477
                 if not retcode:
                     retcode = 1
         return retcode
