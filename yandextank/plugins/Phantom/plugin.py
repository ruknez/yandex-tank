""" Contains Phantom Plugin, Console widgets, result reader classes """
# FIXME: 3 there is no graceful way to interrupt the process of phout import
# TODO: phout import
import logging
import subprocess
import time

from .reader import PhantomReader, PhantomStatsReader
from .utils import PhantomConfig
from .widget import PhantomInfoWidget, PhantomProgressBarWidget
from ..Autostop import Plugin as AutostopPlugin
from ..Console import Plugin as ConsolePlugin
from ...common.interfaces import AbstractCriterion, GeneratorPlugin
from ...common.util import expand_to_seconds

from netort.process import execute

logger = logging.getLogger(__name__)


class Plugin(GeneratorPlugin):
    """     Plugin for running phantom tool    """

    OPTION_CONFIG = "config"

    def __init__(self, core, cfg, cfg_updater):
        super(Plugin, self).__init__(core, cfg, cfg_updater)
        self.predefined_phout = None
        self.did_phout_import_try = False
        self.eta_file = None
        self.processed_ammo_count = 0
        self.cached_info = None
        self.exclude_markers = []
        self._stat_log = None
        self._phantom = None
        self.config = None
        self.enum_ammo = None
        self.phout_import_mode = None

    @staticmethod
    def get_key():
        return __file__

    def get_available_options(self):
        opts = [
            "phantom_path", "buffered_seconds", "exclude_markers", "affinity"
        ]
        opts += [PhantomConfig.OPTION_PHOUT, self.OPTION_CONFIG]
        opts += PhantomConfig.get_available_options()
        return opts

    def configure(self):
        # plugin part
        self.config = self.get_option(self.OPTION_CONFIG, '')
        self.affinity = self.get_option('affinity', '')
        self.enum_ammo = self.get_option("enum_ammo", False)
        self.buffered_seconds = int(
            self.get_option("buffered_seconds", self.buffered_seconds))

        try:
            autostop = self.core.get_plugin_of_type(AutostopPlugin)
            autostop.add_criterion_class(UsedInstancesCriterion)
        except KeyError:
            logger.debug(
                "No autostop plugin found, not adding instances criterion")

        self.predefined_phout = self.get_option(PhantomConfig.OPTION_PHOUT, '')
        if not self.get_option(self.OPTION_CONFIG, '') and self.predefined_phout:
            self.phout_import_mode = True
        self.phantom_config = self.phantom.config_file

    @property
    def phantom(self):
        """
        :rtype: PhantomConfig
        """
        if not self._phantom:
            self._phantom = PhantomConfig(self.core, self.cfg, self.stat_log)
            self._phantom.read_config()
        return self._phantom

    @property
    def stat_log(self):
        if not self._stat_log:
            self._stat_log = self.core.mkstemp(".log", "phantom_stat_")
        return self._stat_log

    def get_reader(self):
        if self.reader is None:
            self.reader = PhantomReader(self.phantom.phout_file)
        return self.reader

    def get_stats_reader(self):
        if self.stats_reader is None:
            self.stats_reader = PhantomStatsReader(self.stat_log, self.phantom.get_info())
        return self.stats_reader

    def prepare_test(self):
<<<<<<< HEAD
        args = [self.get_option("phantom_path"), 'check', self.phantom_config]

=======
>>>>>>> 7cd28c3c
        try:
            retcode, stdout, stderr = execute(
                [self.get_option("phantom_path"), 'check', self.phantom.config_file], catch_out=True
            )
        except OSError:
            logger.debug("Phantom I/O engine is not installed!", exc_info=True)
            raise OSError("Phantom I/O engine not found. \nMore information: {doc_url}".format(
                doc_url='http://yandextank.readthedocs.io/en/latest/install.html')
            )
        else:
            if retcode or stderr:
                raise RuntimeError("Config check failed. Subprocess returned code %s. Stderr: %s" % (retcode, stderr))

        logger.debug(
            "Linking sample reader to aggregator."
            " Reading samples from %s", self.phantom.phout_file)

        logger.debug(
            "Linking stats reader to aggregator."
            " Reading stats from %s", self.phantom.stat_log)

        self.core.job.aggregator.add_result_listener(self)

        self.core.job.phantom_info = self.phantom.get_info()

        try:
            console = self.core.get_plugin_of_type(ConsolePlugin)
        except KeyError:
            logger.debug("Console not found: %s", exc_info=True)
        else:
            widget1 = PhantomProgressBarWidget(self)
            console.add_info_widget(widget1)
            self.core.job.aggregator.add_result_listener(widget1)

            widget2 = PhantomInfoWidget(self)
            console.add_info_widget(widget2)
            self.core.job.aggregator.add_result_listener(widget2)

    def start_test(self):
<<<<<<< HEAD
        args = [self.get_option("phantom_path"), 'run', self.phantom_config]
        logger.debug(
            "Starting %s with arguments: %s", self.get_option("phantom_path"), args)
        affinity = self.get_option('affinity')
        if affinity != '':
            args = [
                self.core.taskset_path, '-c', affinity
            ] + args
            logger.debug(
                "Enabling taskset for phantom with affinity: %s,"
                " cores count: %d", affinity, self.cpu_count)
        self.phantom_start_time = time.time()
=======
        args = [self.get_option("phantom_path"), 'run', self.phantom.config_file]
        if self.affinity:
            logger.info('Enabled cpu affinity %s for phantom', self.affinity)
            args = self.core.__setup_affinity(self.affinity, args=args)
        logger.debug("Starting %s with arguments: %s", self.get_option("phantom_path"), args)
        self.start_time = time.time()
>>>>>>> 7cd28c3c
        phantom_stderr_file = self.core.mkstemp(
            ".log", "phantom_stdout_stderr_")
        self.core.add_artifact_file(phantom_stderr_file)
        self.process_stderr = open(phantom_stderr_file, 'w')
        self.process = subprocess.Popen(
            args,
            stderr=self.process_stderr,
            stdout=self.process_stderr,
            close_fds=True)

    def is_test_finished(self):
        retcode = self.process.poll()
        if retcode is not None:
            logger.info("Phantom done its work with exit code: %s", retcode)
            return abs(retcode)
        else:
            info = self.get_info()
            if info:
                eta = int(info.duration) - (int(time.time()) - int(self.start_time))
                self.publish('eta', eta)
            return -1

    def end_test(self, retcode):
        if self.process and self.process.poll() is None:
            logger.warn("Terminating phantom process with PID %s", self.process.pid)
            self.process.terminate()
            if self.process:
                self.process.communicate()
        else:
            logger.debug("Seems phantom finished OK")
        if self.process_stderr:
            self.process_stderr.close()
        return retcode

    def post_process(self, retcode):
        if not retcode:
            info = self.get_info()
            if info and info.ammo_count != self.processed_ammo_count:
                logger.warning(
                    "Planned ammo count %s differs from processed %s",
                    info.ammo_count, self.processed_ammo_count)
        return retcode

    def on_aggregated_data(self, data, stat):
        self.processed_ammo_count += data["overall"]["interval_real"]["len"]
        logger.debug("Processed ammo count: %s/", self.processed_ammo_count)

    def get_info(self):
        """ returns info object """
        if not self.cached_info:
            if not self.phantom:
                return None
            self.cached_info = self.phantom.get_info()
        return self.cached_info


class UsedInstancesCriterion(AbstractCriterion):
    """
    Autostop criterion, based on active instances count
    """
    RC_INST = 24

    @staticmethod
    def get_type_string():
        return 'instances'

    def __init__(self, autostop, param_str):
        AbstractCriterion.__init__(self)
        self.seconds_count = 0
        self.autostop = autostop
        self.threads_limit = 1

        level_str = param_str.split(',')[0].strip()
        if level_str[-1:] == '%':
            self.level = float(level_str[:-1]) / 100
            self.is_relative = True
        else:
            self.level = int(level_str)
            self.is_relative = False
        self.seconds_limit = expand_to_seconds(param_str.split(',')[1])

        try:
            phantom = autostop.core.get_plugin_of_type(Plugin)
            info = phantom.get_info()
            if info:
                self.threads_limit = info.instances
            if not self.threads_limit:
                raise ValueError(
                    "Cannot create 'instances' criterion"
                    " with zero instances limit")
        except KeyError:
            logger.warning("No phantom module, 'instances' autostop disabled")

    def notify(self, data, stat):
        threads = stat["metrics"]["instances"]
        if self.is_relative:
            threads = float(threads) / self.threads_limit
        if threads > self.level:
            if not self.seconds_count:
                self.cause_second = (data, stat)

            logger.debug(self.explain())

            self.seconds_count += 1
            self.autostop.add_counting(self)
            if self.seconds_count >= self.seconds_limit:
                return True
        else:
            self.seconds_count = 0

        return False

    def get_rc(self):
        return self.RC_INST

    def get_level_str(self):
        """
        String value for instances level
        """
        if self.is_relative:
            level_str = str(100 * self.level) + "%"
        else:
            level_str = self.level
        return level_str

    def explain(self):
        items = (
            self.get_level_str(), self.seconds_count,
            self.cause_second[0].get('ts'))
        return (
            "Testing threads (instances) utilization"
            " higher than %s for %ss, since %s" % items)

    def widget_explain(self):
        items = (self.get_level_str(), self.seconds_count, self.seconds_limit)
        return "Instances >%s for %s/%ss" % items, float(
            self.seconds_count) / self.seconds_limit<|MERGE_RESOLUTION|>--- conflicted
+++ resolved
@@ -96,11 +96,6 @@
         return self.stats_reader
 
     def prepare_test(self):
-<<<<<<< HEAD
-        args = [self.get_option("phantom_path"), 'check', self.phantom_config]
-
-=======
->>>>>>> 7cd28c3c
         try:
             retcode, stdout, stderr = execute(
                 [self.get_option("phantom_path"), 'check', self.phantom.config_file], catch_out=True
@@ -140,27 +135,12 @@
             self.core.job.aggregator.add_result_listener(widget2)
 
     def start_test(self):
-<<<<<<< HEAD
-        args = [self.get_option("phantom_path"), 'run', self.phantom_config]
-        logger.debug(
-            "Starting %s with arguments: %s", self.get_option("phantom_path"), args)
-        affinity = self.get_option('affinity')
-        if affinity != '':
-            args = [
-                self.core.taskset_path, '-c', affinity
-            ] + args
-            logger.debug(
-                "Enabling taskset for phantom with affinity: %s,"
-                " cores count: %d", affinity, self.cpu_count)
-        self.phantom_start_time = time.time()
-=======
         args = [self.get_option("phantom_path"), 'run', self.phantom.config_file]
         if self.affinity:
             logger.info('Enabled cpu affinity %s for phantom', self.affinity)
             args = self.core.__setup_affinity(self.affinity, args=args)
         logger.debug("Starting %s with arguments: %s", self.get_option("phantom_path"), args)
         self.start_time = time.time()
->>>>>>> 7cd28c3c
         phantom_stderr_file = self.core.mkstemp(
             ".log", "phantom_stdout_stderr_")
         self.core.add_artifact_file(phantom_stderr_file)
