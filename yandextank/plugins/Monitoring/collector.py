--- conflicted
+++ resolved
@@ -1,5 +1,4 @@
 """Target monitoring via SSH"""
-
 import ConfigParser
 import base64
 import logging
@@ -11,15 +10,13 @@
 import getpass
 from collections import defaultdict
 from xml.etree import ElementTree as etree
-<<<<<<< HEAD
 
 from ...core.util import SecuredShell
-=======
-from paramiko import SSHClient, AutoAddPolicy, AuthenticationException, SSHException
->>>>>>> 17568b33
+from ...core.interfaces import MonitoringDataListener
 
 logger = logging.getLogger(__name__)
 logging.getLogger("paramiko.transport").setLevel(logging.WARNING)
+
 
 def parse_xml(config):
     if os.path.exists(config):
@@ -43,117 +40,6 @@
         return log_level
 
 
-<<<<<<< HEAD
-=======
-class SecuredShell(object):
-    def __init__(self, host, port, username, timeout):
-        self.host = host
-        self.port = port
-        self.username = username
-        self.timeout = timeout
-
-    def connect(self):
-        logger.debug(
-            "Opening SSH connection to {host}:{port}".format(host=self.host,
-                                                             port=self.port))
-        client = SSHClient()
-        client.load_system_host_keys()
-        client.set_missing_host_key_policy(AutoAddPolicy())
-
-        try:
-            client.connect(self.host,
-                           port=self.port,
-                           username=self.username,
-                           timeout=self.timeout, )
-        except ValueError, e:
-            logger.error(e)
-            logger.warning("""
-Patching Crypto.Cipher.AES.new and making another attempt.
-
-See here for the details:
-http://uucode.com/blog/2015/02/20/workaround-for-ctr-mode-needs-counter-parameter-not-iv/
-            """)
-            client.close()
-            import Crypto.Cipher.AES
-            orig_new = Crypto.Cipher.AES.new
-
-            def fixed_AES_new(key, *ls):
-                if Crypto.Cipher.AES.MODE_CTR == ls[0]:
-                    ls = list(ls)
-                    ls[1] = ''
-                return orig_new(key, *ls)
-
-            Crypto.Cipher.AES.new = fixed_AES_new
-            client.connect(self.host,
-                           port=self.port,
-                           username=self.username,
-                           timeout=self.timeout, )
-        return client
-
-    def execute(self, cmd):
-        logger.debug("Execute on %s: %s", self.host, cmd)
-        with self.connect() as client:
-            _, stdout, stderr = client.exec_command(cmd)
-            output = stdout.read()
-            errors = stderr.read()
-            err_code = stdout.channel.recv_exit_status()
-        return output, errors, err_code
-
-    def rm(self, path):
-        return self.execute("rm -f %s" % path)
-
-    def rm_r(self, path):
-        return self.execute("rm -rf %s" % path)
-
-    def mkdir(self, path):
-        return self.execute("mkdir -p %s" % path)
-
-    def send_file(self, local_path, remote_path):
-        logger.info("Sending [{local}] to {host}:[{remote}]".format(
-            local=local_path,
-            host=self.host,
-            remote=remote_path))
-        with self.connect() as client, client.open_sftp() as sftp:
-            result = sftp.put(local_path, remote_path)
-        return result
-
-    def get_file(self, remote_path, local_path):
-        logger.info("Receiving from {host}:[{remote}] to [{local}]".format(
-            local=local_path,
-            host=self.host,
-            remote=remote_path))
-        with self.connect() as client, client.open_sftp() as sftp:
-            result = sftp.get(remote_path, local_path)
-        return result
-
-    def async_session(self, cmd):
-        return AsyncSession(self, cmd)
-
-
-class AsyncSession(object):
-    def __init__(self, ssh, cmd):
-        self.client = ssh.connect()
-        self.session = self.client.get_transport().open_session()
-        self.session.exec_command(cmd)
-
-    def send(self, data):
-        self.session.send(data)
-
-    def close(self):
-        self.session.close()
-        self.client.close()
-
-    def finished(self):
-        return self.session.exit_status_ready()
-
-    def read_maybe(self):
-        if self.session.recv_ready():
-            return self.session.recv(4096)
-        else:
-            return None
-
-
->>>>>>> 17568b33
 class AgentClient(object):
     """Agent client connection"""
 
@@ -602,17 +488,6 @@
             return ''
 
 
-class MonitoringDataListener(object):
-    """Parent class for data listeners"""
-
-    def __init__(self):
-        pass
-
-    def monitoring_data(self, data_string):
-        """Notification about new monitoring data lines"""
-        raise NotImplementedError()
-
-
 class StdOutPrintMon(MonitoringDataListener):
     """Simple listener, writing data to stdout"""
 
