--- conflicted
+++ resolved
@@ -80,19 +80,10 @@
         Say the workers to finish their jobs and quit.
         """
         self.quit.set()
-<<<<<<< HEAD
-        # yapf:disable
-        while sorted([
-                self.pool[i].is_alive()
-                for i in range(len(self.pool))])[-1]:
-            time.sleep(1)
-        # yapf:enable
-=======
         # while any((p.is_alive() for p in self.pool)):
         #     time.sleep(1)
         logger.info('killing processes')
         list(map(wait_before_kill, self.pool))
->>>>>>> 3ce306f0
         try:
             while not self.task_queue.empty():
                 self.task_queue.get(timeout=0.1)
@@ -136,49 +127,15 @@
                     ]
                     break
                 except Full:
-<<<<<<< HEAD
-                    if self.quit.is_set() or self.workers_finished:
-                        return
-                    else:
-                        continue
-        workers_count = self.instances
-        logger.info(
-            "Fed all data. Publishing %d killer tasks" % (workers_count))
-        retry_delay = 1
-        for _ in range(5):
-            try:
-                [
-                    self.task_queue.put(None, timeout=1)
-                    for _ in range(0, workers_count)
-                ]
-                break
-            except Full:
-                logger.debug(
-                    "Couldn't post killer tasks"
-                    " because queue is full. Retrying in %ss", retry_delay)
-                time.sleep(retry_delay)
-                retry_delay *= 2
-
-        try:
-            logger.info("Waiting for workers")
-            list(map(lambda x: x.join(), self.pool))
-            logger.info("All workers exited.")
-            self.workers_finished = True
-=======
                     logger.debug(
                         "Couldn't post killer tasks"
                         " because queue is full. Retrying in %ss", retry_delay)
                     time.sleep(retry_delay)
                     retry_delay *= 2
->>>>>>> 3ce306f0
         except (KeyboardInterrupt, SystemExit):
             self.task_queue.close()
             self.results.close()
             self.quit.set()
-<<<<<<< HEAD
-            logger.info("Going to quit. Waiting for workers")
-            list(map(lambda x: x.join(), self.pool))
-=======
             logger.info("Going to quit. Killing workers")
             [os.kill(x.pid, signal.SIGKILL) for x in self.pool if x.is_alive()]
             logger.info("All workers exited.")
@@ -187,7 +144,6 @@
             logger.info("Waiting for workers")
             list(map(lambda x: x.join(), self.pool))
             logger.info("All workers exited.")
->>>>>>> 3ce306f0
             self.workers_finished = True
 
 
