--- conflicted
+++ resolved
@@ -100,11 +100,7 @@
                 is_telegraf_dt = None
             try:
                 is_monitoring_dt = self.core.get_option('monitoring')
-<<<<<<< HEAD
-            except:  # noqa: E722
-=======
             except BaseException:
->>>>>>> 4fd8c675
                 is_monitoring_dt = None
             if is_telegraf_dt and is_monitoring_dt:
                 raise ValueError(
@@ -207,11 +203,7 @@
                 time.sleep(0.2)
                 self.monitoring.poll()
                 count += 1
-<<<<<<< HEAD
-        except:  # noqa: E722
-=======
         except BaseException:
->>>>>>> 4fd8c675
             logger.error("Could not start monitoring", exc_info=True)
             if self.die_on_fail:
                 raise
