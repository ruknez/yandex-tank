import json
import time
import traceback
import urllib
from future.moves.urllib.parse import urljoin
from builtins import range

import requests
import logging

from requests.exceptions import ConnectionError, Timeout

requests.packages.urllib3.disable_warnings()
logger = logging.getLogger(__name__)  # pylint: disable=C0103


class APIClient(object):

    def __init__(
            self,
            base_url=None,
            writer_url=None,
            network_attempts=10,
            api_attempts=10,
            maintenance_attempts=40,
            network_timeout=2,
            api_timeout=5,
            maintenance_timeout=15,
            connection_timeout=5.0,
            user_agent=None,
            api_token=None):
        self.user_agent = user_agent
        self.connection_timeout = connection_timeout
        self._base_url = base_url
        self.writer_url = writer_url

        self.retry_timeout = 10
        self.session = requests.Session()
        self.session.verify = False
        self.session.headers.update({"User-Agent": "tank"})

        self.network_attempts = network_attempts
        self.network_timeout = network_timeout
        self.api_attempts = api_attempts
        self.api_timeout = api_timeout
        self.maintenance_attempts = maintenance_attempts
        self.maintenance_timeout = maintenance_timeout
        self.params = {'api_token': api_token} if api_token else {}

    @property
    def base_url(self):
        if not self._base_url:
            raise ValueError("Base url is not set")
        else:
            return self._base_url

    @base_url.setter
    def base_url(self, url):
        self._base_url = url

    class UnderMaintenance(Exception):
        message = "API is under maintenance"

    class NotAvailable(Exception):
        desc = "API is not available"

        def __init__(self, request, response):
            self.message = "%s\n%s\n%s" % (self.desc, request, response)
            super(self.__class__, self).__init__(self.message)

    class StoppedFromOnline(Exception):
        message = "Shooting is stopped from online"

    class JobNotCreated(Exception):
        pass

    class NetworkError(Exception):
        pass

    def set_api_timeout(self, timeout):
        self.api_timeout = float(timeout)

    def network_timeouts(self):
        return (self.network_timeout for _ in range(self.network_attempts - 1))

    def api_timeouts(self):
        return (self.api_timeout for _ in range(self.api_attempts - 1))

    def maintenance_timeouts(self):
        return (
            self.maintenance_timeout for _ in range(
                self.maintenance_attempts - 1))

    @staticmethod
    def filter_headers(headers):
        boring = ['X-Content-Security-Policy', 'Content-Security-Policy',
                  'Strict-Transport-Security', 'X-WebKit-CSP', 'Set-Cookie',
                  'X-DNS-Prefetch-Control', 'X-Frame-Options', 'P3P',
                  'X-Content-Type-Options', 'X-Download-Options',
                  'Surrogate-Control']
        for h in boring:
            if h in headers:
                del (headers[h])
        return headers

    def __send_single_request(self, req, trace=False):
        p = self.session.prepare_request(req)
        if trace:
            logger.debug("Making request: %s %s Headers: %s Body: %s",
                         p.method, p.url, p.headers, p.body)
        resp = self.session.send(p, timeout=self.connection_timeout)
        if trace:
            logger.debug("Got response in %ss: %s %s Headers: %s Body: %s",
                         resp.elapsed.total_seconds(), resp.reason,
                         resp.status_code, self.filter_headers(resp.headers),
                         resp.content)
        if resp.status_code in [500, 502, 503, 504]:
            raise self.NotAvailable(
                request="request: %s %s\n\tHeaders: %s\n\tBody: %s" %
                (p.method,
                 p.url,
                 p.headers,
                 p.body),
                response="Got response in %ss: %s %s\n\tHeaders: %s\n\tBody: %s" %
                (resp.elapsed.total_seconds(),
                 resp.reason,
                 resp.status_code,
                 self.filter_headers(
                    resp.headers),
                    resp.content))
        elif resp.status_code == 410:
            raise self.StoppedFromOnline
        elif resp.status_code == 423:
            raise self.UnderMaintenance
        else:
            resp.raise_for_status()
            return resp

    def __make_api_request(
            self,
            http_method,
            path,
            data=None,
            response_callback=lambda x: x,
            writer=False,
            trace=False,
            json=None,
            maintenance_timeouts=None,
            maintenance_msg=None):
        url = urljoin(self.base_url, path)
        if json:
            request = requests.Request(
                http_method, url, json=json, headers={'User-Agent': self.user_agent}, params=self.params)
        else:
            request = requests.Request(
                http_method, url, data=data, headers={'User-Agent': self.user_agent}, params=self.params)
        network_timeouts = self.network_timeouts()
        maintenance_timeouts = maintenance_timeouts or self.maintenance_timeouts()
        maintenance_msg = maintenance_msg or "%s is under maintenance" % (self._base_url)
        while True:
            try:
                response = self.__send_single_request(request, trace=trace)
                return response_callback(response)
            except (Timeout, ConnectionError):
                logger.warn(traceback.format_exc())
                try:
                    timeout = next(network_timeouts)
                    logger.warn(
                        "Network error, will retry in %ss..." %
                        timeout)
                    time.sleep(timeout)
                    continue
                except StopIteration:
                    raise self.NetworkError()
            except self.UnderMaintenance as e:
                try:
                    timeout = next(maintenance_timeouts)
                    logger.warn(maintenance_msg)
                    logger.warn("Retrying in %ss..." % timeout)
                    time.sleep(timeout)
                    continue
                except StopIteration:
                    raise e

    def __make_writer_request(
            self,
            params=None,
            json=None,
            http_method="POST",
            trace=False):
        '''
        Send request to writer service.
        '''
        request = requests.Request(
            http_method,
            self.writer_url,
            params=params,
            json=json,
            headers={
                'User-Agent': self.user_agent})
        network_timeouts = self.network_timeouts()
        maintenance_timeouts = self.maintenance_timeouts()
        while True:
            try:
                response = self.__send_single_request(request, trace=trace)
                return response
            except (Timeout, ConnectionError):
                logger.warn(traceback.format_exc())
                try:
                    timeout = next(network_timeouts)
                    logger.warn(
                        "Network error, will retry in %ss..." %
                        timeout)
                    time.sleep(timeout)
                    continue
                except StopIteration:
                    raise self.NetworkError()
            except self.UnderMaintenance as e:
                try:
                    timeout = next(maintenance_timeouts)
                    logger.warn(
                        "Writer is under maintenance, will retry in %ss..." %
                        timeout)
                    time.sleep(timeout)
                    continue
                except StopIteration:
                    raise e

    def __get(self, addr, trace=False, maintenance_timeouts=None, maintenance_msg=None):
        return self.__make_api_request(
            'GET',
            addr,
            trace=trace,
            response_callback=lambda r: json.loads(r.content.decode('utf8')),
            maintenance_timeouts=maintenance_timeouts,
            maintenance_msg=maintenance_msg
        )

    def __post_raw(self, addr, txt_data, trace=False):
        return self.__make_api_request(
            'POST', addr, txt_data, lambda r: r.content, trace=trace)

    def __post(self, addr, data, trace=False):
        return self.__make_api_request(
            'POST',
            addr,
            json=data,
            response_callback=lambda r: r.json(),
            trace=trace)

    def __put(self, addr, data, trace=False):
        return self.__make_api_request(
            'PUT',
            addr,
            json=data,
            response_callback=lambda r: r.text,
            trace=trace)

    def __patch(self, addr, data, trace=False):
        return self.__make_api_request(
            'PATCH',
            addr,
            json=data,
            response_callback=lambda r: r.text,
            trace=trace)

    def get_task_data(self, task, trace=False):
        return self.__get("api/task/" + task + "/summary.json", trace=trace)

    def new_job(
            self,
            task,
            person,
            tank,
            target_host,
            target_port,
            loadscheme=None,
            detailed_time=None,
            notify_list=None,
            trace=False):
        """
        :return: job_nr, upload_token
        :rtype: tuple
        """
        if not notify_list:
            notify_list = []
        data = {
            'task': task,
            'person': person,
            'tank': tank,
            'host': target_host,
            'port': target_port,
            'loadscheme': loadscheme,
            'detailed_time': detailed_time,
            'notify': notify_list
        }

        logger.debug("Job create request: %s", data)
        api_timeouts = self.api_timeouts()
        while True:
            try:
                response = self.__post(
                    "api/job/create.json", data, trace=trace)[0]
                # [{"upload_token": "1864a3b2547d40f19b5012eb038be6f6", "job": 904317}]
                return response['job'], response['upload_token']
            except (self.NotAvailable, self.StoppedFromOnline) as e:
                try:
                    timeout = next(api_timeouts)
                    logger.warn("API error, will retry in %ss..." % timeout)
                    time.sleep(timeout)
                    continue
                except StopIteration:
                    logger.warn('Failed to create job on lunapark')
                    raise self.JobNotCreated(e.message)
            except Exception as e:
                logger.warn('Failed to create job on lunapark')
                logger.warn(e.message)
                raise self.JobNotCreated()

    def get_job_summary(self, jobno):
        result = self.__get('api/job/' + str(jobno) + '/summary.json')
        return result[0]

    def close_job(self, jobno, retcode, trace=False):
        params = {'exitcode': str(retcode)}

        result = self.__get('api/job/' + str(jobno) + '/close.json?' +
                            urllib.urlencode(params), trace=trace)
        return result[0]['success']

    def edit_job_metainfo(
            self,
            jobno,
            job_name,
            job_dsc,
            instances,
            ammo_path,
            loop_count,
            version_tested,
            is_regression,
            component,
            cmdline,
            is_starred,
            tank_type=0,
            trace=False):
        data = {
            'name': job_name,
            'description': job_dsc,
            'instances': str(instances),
            'ammo': ammo_path,
            'loop': loop_count,
            'version': version_tested,
            'regression': str(is_regression),
            'component': component,
            'tank_type': int(tank_type),
            'command_line': cmdline,
            'starred': int(is_starred)
        }

        response = self.__post(
            'api/job/' +
            str(jobno) +
            '/edit.json',
            data,
            trace=trace)
        return response

    def set_imbalance_and_dsc(self, jobno, rps, comment):
        data = {}
        if rps:
            data['imbalance'] = rps
        if comment:
            res = self.get_job_summary(jobno)
            data['description'] = (res['dsc'] + "\n" + comment).strip()

        response = self.__post('api/job/' + str(jobno) + '/edit.json', data)
        return response

    def second_data_to_push_item(self, data, stat, timestamp, overall, case):
        """
        @data: SecondAggregateDataItem
        """
        api_data = {
            'overall': overall,
            'case': case,
            'net_codes': [],
            'http_codes': [],
            'time_intervals': [],
            'trail': {
                'time': str(timestamp),
                'reqps': stat["metrics"]["reqps"],
                'resps': data["interval_real"]["len"],
                'expect': data["interval_real"]["total"] / 1000.0 /
                data["interval_real"]["len"],
                'disper': 0,
                'self_load':
                    0,  # TODO abs(round(100 - float(data.selfload), 2)),
                'input': data["size_in"]["total"],
                'output': data["size_out"]["total"],
                'connect_time': data["connect_time"]["total"] / 1000.0 /
                data["connect_time"]["len"],
                'send_time':
                    data["send_time"]["total"] / \
                1000.0 / data["send_time"]["len"],
                'latency':
                    data["latency"]["total"] / 1000.0 / data["latency"]["len"],
                'receive_time': data["receive_time"]["total"] / 1000.0 /
                data["receive_time"]["len"],
                'threads': stat["metrics"]["instances"],  # TODO
            }
        }

        for q, value in zip(data["interval_real"]["q"]["q"],
                            data["interval_real"]["q"]["value"]):
            api_data['trail']['q' + str(q)] = value / 1000.0

        for code, cnt in data["net_code"]["count"].items():
            api_data['net_codes'].append({'code': int(code),
                                          'count': int(cnt)})

        for code, cnt in data["proto_code"]["count"].items():
            api_data['http_codes'].append({'code': int(code),
                                           'count': int(cnt)})

        api_data['time_intervals'] = self.convert_hist(data["interval_real"][
            "hist"])
        return api_data

    def convert_hist(self, hist):
        data = hist['data']
        bins = hist['bins']
        return [
            {
                "from": 0,  # deprecated
                "to": b / 1000.0,
                "count": count,
            } for b, count in zip(bins, data)
        ]

    def push_test_data(
            self,
            jobno,
            upload_token,
            data_item,
            stat_item,
            trace=False):
        items = []
        uri = 'api/job/{0}/push_data.json?upload_token={1}'.format(
            jobno, upload_token)
        ts = data_item["ts"]
        for case_name, case_data in data_item["tagged"].items():
            if case_name == "":
                case_name = "__NOTAG__"
            if (len(case_name)) > 128:
                raise RuntimeError('tag (case) name is too long: ' + case_name)
            push_item = self.second_data_to_push_item(case_data, stat_item, ts,
                                                      0, case_name)
            items.append(push_item)
        overall = self.second_data_to_push_item(data_item["overall"],
                                                stat_item, ts, 1, '')
        items.append(overall)

        api_timeouts = self.api_timeouts()
        while True:
            try:
                if self.writer_url:
                    res = self.__make_writer_request(
                        params={
                            "jobno": jobno,
                            "upload_token": upload_token,
                        },
                        json={
                            "trail": items,
                        },
                        trace=trace)
                    logger.debug("Writer response: %s", res.text)
                    return res.json()["success"]
                else:
                    res = self.__post(uri, items, trace=trace)
                    logger.debug("API response: %s", res)
                    success = int(res[0]['success'])
                    return success
            except self.NotAvailable as e:
                try:
                    timeout = next(api_timeouts)
                    logger.warn("API error, will retry in %ss...", timeout)
                    time.sleep(timeout)
                    continue
                except StopIteration:
                    raise e

    def push_monitoring_data(
            self,
            jobno,
            upload_token,
            send_data,
            trace=False):
        if send_data:
            addr = "api/monitoring/receiver/push?job_id=%s&upload_token=%s" % (
                jobno, upload_token)
            api_timeouts = self.api_timeouts()
            while True:
                try:
                    if self.writer_url:
                        res = self.__make_writer_request(
                            params={
                                "jobno": jobno,
                                "upload_token": upload_token,
                            },
                            json={
                                "monitoring": send_data,
                            },
                            trace=trace)
                        logger.debug("Writer response: %s", res.text)
                        return res.json()["success"]
                    else:
                        res = self.__post_raw(
                            addr, json.dumps(send_data), trace=trace)
                        logger.debug("API response: %s", res)
                        success = res == 'ok'
                        return success
                except self.NotAvailable as e:
                    try:
                        timeout = next(api_timeouts)
                        logger.warn("API error, will retry in %ss...", timeout)
                        time.sleep(timeout)
                        continue
                    except StopIteration:
                        raise e

    def send_status(self, jobno, upload_token, status, trace=False):
        addr = "api/v2/jobs/%s/?upload_token=%s" % (jobno, upload_token)
        status_line = status.get("core", {}).get("stage", "unknown")
        if "stepper" in status:
            status_line += " %s" % status["stepper"].get("progress")
        api_timeouts = self.api_timeouts()
        while True:
            try:
                self.__patch(addr, {"status": status_line}, trace=trace)
                return
            except self.NotAvailable as e:
                try:
                    timeout = next(api_timeouts)
                    logger.warn("API error, will retry in %ss...", timeout)
                    time.sleep(timeout)
                    continue
                except StopIteration:
                    raise e

    def is_target_locked(self, target, trace=False):
        addr = "api/server/lock.json?action=check&address=%s" % target
        res = self.__get(addr, trace=trace)
        return res[0]

    def lock_target(self, target, duration, trace=False, maintenance_timeouts=None, maintenance_msg=None):
        addr = "api/server/lock.json?action=lock&" + \
               "address=%s&duration=%s&jobno=None" % \
               (target, int(duration))
        res = self.__get(addr, trace=trace, maintenance_timeouts=maintenance_timeouts, maintenance_msg=maintenance_msg)
        return res[0]

    def unlock_target(self, target):
        addr = self.get_manual_unlock_link(target)
        res = self.__get(addr)
        return res[0]

    def get_virtual_host_info(self, hostname):
        addr = "api/server/virtual_host.json?hostname=%s" % hostname
        res = self.__get(addr)
        try:
            return res[0]
        except KeyError:
            raise Exception(res['error'])

    @staticmethod
    def get_manual_unlock_link(target):
        return "api/server/lock.json?action=unlock&address=%s" % target

    def send_config_snapshot(self, jobno, config, trace=False):
        logger.debug("Sending config snapshot")
        addr = "api/job/%s/configinfo.txt" % jobno
        self.__post_raw(addr, {"configinfo": config}, trace=trace)


class OverloadClient(APIClient):

    def send_status(self, jobno, upload_token, status, trace=False):
        return

    def lock_target(self, target, duration, trace=False, **kwargs):
        return

    def unlock_target(self, *args, **kwargs):
<<<<<<< HEAD
        return
=======
        return
>>>>>>> 4aee1942
<|MERGE_RESOLUTION|>--- conflicted
+++ resolved
@@ -591,8 +591,4 @@
         return
 
     def unlock_target(self, *args, **kwargs):
-<<<<<<< HEAD
-        return
-=======
-        return
->>>>>>> 4aee1942
+        return