--- conflicted
+++ resolved
@@ -58,11 +58,7 @@
     if len(param1) <= 3:
         try:
             int(param1)
-<<<<<<< HEAD
-        except:  # noqa: E722
-=======
         except BaseException:
->>>>>>> 4fd8c675
             logger.error(
                 "JMeter wrote some strange data into codes column: %s", param1)
         else:
@@ -122,28 +118,16 @@
     chunk['receive_sec'] = chunk["receive_ts"].astype(np.int64)
     chunk['interval_real'] = chunk["interval_real"] * 1000  # convert to µs
     chunk.set_index(['receive_sec'], inplace=True)
-<<<<<<< HEAD
-    length = len(chunk)
-=======
     chunk_length = len(chunk)
->>>>>>> 4fd8c675
     chunk['connect_time'] = (chunk['connect_time'].fillna(0) *
                              1000).astype(np.int64)
     chunk['latency'] = chunk['latency'] * 1000
     chunk['latency'] = chunk.apply(fix_latency, axis=1)
-<<<<<<< HEAD
-    chunk['send_time'] = np.zeros(length)
-    chunk['receive_time'] = chunk['interval_real'] - \
-        chunk['latency'] - chunk['connect_time']
-    chunk['interval_event'] = np.zeros(length)
-    chunk['size_out'] = np.zeros(length).astype(int)
-=======
     chunk['send_time'] = np.zeros(chunk_length)
     chunk['receive_time'] = chunk['interval_real'] - \
         chunk['latency'] - chunk['connect_time']
     chunk['interval_event'] = np.zeros(chunk_length)
     chunk['size_out'] = np.zeros(chunk_length).astype(int)
->>>>>>> 4fd8c675
     chunk['net_code'] = exc_to_net(chunk['retcode'], chunk['success'])
     chunk['proto_code'] = exc_to_http(chunk['retcode'])
     return chunk
