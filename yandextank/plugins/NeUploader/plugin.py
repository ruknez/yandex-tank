import logging

import pandas
from netort.data_manager import DataSession

from yandextank.plugins.Phantom.reader import string_to_df_microsec
from yandextank.common.interfaces import AbstractPlugin,\
    MonitoringDataListener

logger = logging.getLogger(__name__)  # pylint: disable=C0103


class Plugin(AbstractPlugin, MonitoringDataListener):
    SECTION = 'neuploader'
    importance_high = {
        'interval_real',
        'proto_code',
        'net_code'
    }

    def __init__(self, core, cfg, name):
        super(Plugin, self).__init__(core, cfg, name)
        self._is_telegraf = None
        self.clients_cfg = [{'type': 'luna',
                             'api_address': self.cfg.get('api_address'),
                             'db_name': self.cfg.get('db_name')}]
        self.metrics_objs = {}  # map of case names and metric objects
        self.monitoring_metrics = {}

    def configure(self):
        pass

    def start_test(self):
        try:
            self.reader = self.core.job.generator_plugin.get_reader(parser=string_to_df_microsec)
        except TypeError:
            logger.error('Generator plugin does not support NeUploader')
            self.is_test_finished = lambda: -1
            self.reader = []
        else:
            self.data_session = DataSession({'clients': self.clients_cfg})
            self.add_cleanup(self._cleanup)
            self.data_session.update_job({'name': self.cfg.get('test_name'),
                                          '__type': 'tank'})
            self.col_map = {
                'interval_real': self.data_session.new_true_metric,
                'connect_time': self.data_session.new_true_metric,
                'send_time': self.data_session.new_true_metric,
                'latency': self.data_session.new_true_metric,
                'receive_time': self.data_session.new_true_metric,
                'interval_event': self.data_session.new_true_metric,
                'net_code': self.data_session.new_event_metric,
                'proto_code': self.data_session.new_event_metric
            }

    def _cleanup(self):
        uploader_metainfo = self.map_uploader_tags(self.core.status.get('uploader'))
        self.data_session.update_job(uploader_metainfo)
        self.data_session.close()

    def is_test_finished(self):
        df = next(self.reader)
        if df is not None:
            self.upload(df)
        return -1

    def monitoring_data(self, data_list):
        self.upload_monitoring(data_list)

    def post_process(self, retcode):
        for chunk in self.reader:
            if chunk is not None:
                self.upload(chunk)
        return retcode

    @property
    def is_telegraf(self):
        return True

    def get_metric_obj(self, col, case):
        """
        Generator of metric objects:
        Checks existent metrics and creates new metric if it does not exist.
        :param col:  str with column name
        :param case: str with case name
        :return: metric object
        """
        case_metrics = self.metrics_objs.get(case)
        if case_metrics is None:
            # parent = self.metrics_objs.get('__overall__', {}).get(col)
            case_metrics = {
                col: constructor(
                    name='{} {}'.format(col, case),
                    raw=False,
                    aggregate=True,
                    source='tank',
                    importance='high' if col in self.importance_high else ''
                ) for col, constructor in self.col_map.items()
            }
            self.metrics_objs[case] = case_metrics
        return self.metrics_objs[case][col]

    def upload(self, df):
        # df_cases_set = set([row.tag for row in df.itertuples() if row.tag])

        for column in self.col_map:
            overall_metric_obj = self.get_metric_obj(column, '__overall__')
            df['value'] = df[column]
            overall_metric_obj.put(df)
            # for case_name in df_cases_set:
            #     case_metric_obj = self.metric_generator(column, case_name)
            #     self.metrics_ids[column][case_name] = case_metric_obj.local_id
            #     result_df = self.filter_df_by_case(df, case_name)
            #     case_metric_obj.put(result_df)

    def upload_monitoring(self, data):
        for metric_name, df in self.monitoring_data_to_dfs(data).items():
            if metric_name not in self.monitoring_metrics:
                panel, metric = metric_name.split(':', 1)
                group, name = metric.split('_', 1)
                self.monitoring_metrics[metric_name] = self.data_session.new_true_metric(name,
                                                                                         group=group,
                                                                                         host=panel,
                                                                                         type='monitoring')
            self.monitoring_metrics[metric_name].put(df)

    @staticmethod
    def monitoring_data_to_dfs(data):
        panels = {}
        for chunk in data:
            for panel_name, content in chunk['data'].items():
                if panel_name in panels:
                    for metric_name, value in content['metrics'].items():
                        if metric_name in panels[panel_name]:
                            panels[panel_name][metric_name]['value'].append(value)
                            panels[panel_name][metric_name]['ts'].append(chunk['timestamp'])
                        else:
                            panels[panel_name][metric_name] = {'value': [value], 'ts': [chunk['timestamp']]}
                else:
                    panels[panel_name] = {name: {'value': [value], 'ts': [chunk['timestamp']]} for name, value in content['metrics'].items()}
        return {'{}:{}'.format(panelk, name): pandas.DataFrame({'ts': values['ts'], 'value': values['value']})
                for panelk, panelv in panels.items() for name, values in panelv.items()}
        # return {pandas.DataFrame({'ts': [], 'value': []})] * sum([len(metrics) for metrics in panels.values()})

    @staticmethod
    def filter_df_by_case(df, case):
        """
        Filter dataframe by case name. If case is '__overall__', return the whole dataframe.
        :param df: DataFrame
        :param case: str with case name
        :return: DataFrame
        """
        return df if case == '__overall__' else df.loc[df['tag'] == case]

    def map_uploader_tags(self, uploader_tags):
<<<<<<< HEAD
        try:
            result_tags = dict(
                [
                    ('component', uploader_tags.get('component')),
                    ('description', uploader_tags.get('job_dsc')),
                    ('name', uploader_tags.get('job_name', self.cfg.get('test_name'))),
                    ('person', uploader_tags.get('person')),
                    ('task', uploader_tags.get('task')),
                    ('version', uploader_tags.get('version')),
                    ('lunapark_jobno', uploader_tags.get('job_no'))
                ] + [
                    (k, v) for k, v in uploader_tags.get('meta', {}).items()
                ]
            )
        except AttributeError:
            logger.info('No uploader metainfo found')
            result_tags = {}
        return result_tags
=======
        return dict(
            [
                ('component', uploader_tags.get('component')),
                ('description', uploader_tags.get('job_dsc')),
                ('name', self.cfg.get('test_name', uploader_tags.get('job_name'))),
                ('person', uploader_tags.get('person')),
                ('task', uploader_tags.get('task')),
                ('version', uploader_tags.get('version')),
                ('lunapark_jobno', uploader_tags.get('job_no'))
            ] + [
                (k, v) for k, v in uploader_tags.get('meta', {}).items()
            ]
        )
>>>>>>> b2e6d295
<|MERGE_RESOLUTION|>--- conflicted
+++ resolved
@@ -153,7 +153,6 @@
         return df if case == '__overall__' else df.loc[df['tag'] == case]
 
     def map_uploader_tags(self, uploader_tags):
-<<<<<<< HEAD
         try:
             result_tags = dict(
                 [
@@ -171,19 +170,4 @@
         except AttributeError:
             logger.info('No uploader metainfo found')
             result_tags = {}
-        return result_tags
-=======
-        return dict(
-            [
-                ('component', uploader_tags.get('component')),
-                ('description', uploader_tags.get('job_dsc')),
-                ('name', self.cfg.get('test_name', uploader_tags.get('job_name'))),
-                ('person', uploader_tags.get('person')),
-                ('task', uploader_tags.get('task')),
-                ('version', uploader_tags.get('version')),
-                ('lunapark_jobno', uploader_tags.get('job_no'))
-            ] + [
-                (k, v) for k, v in uploader_tags.get('meta', {}).items()
-            ]
-        )
->>>>>>> b2e6d295
+        return result_tags