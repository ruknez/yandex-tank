import logging

import pandas
from netort.data_manager import DataSession

from yandextank.plugins.Phantom.reader import string_to_df_microsec
from yandextank.common.interfaces import AbstractPlugin,\
    MonitoringDataListener

logger = logging.getLogger(__name__)  # pylint: disable=C0103


class Plugin(AbstractPlugin, MonitoringDataListener):
    SECTION = 'neuploader'
    importance_high = {
        'interval_real',
        'proto_code',
        'net_code'
    }

    def __init__(self, core, cfg, name):
        super(Plugin, self).__init__(core, cfg, name)
        self._is_telegraf = None
        self.clients_cfg = [{'type': 'luna',
                             'api_address': self.cfg.get('api_address'),
                             'db_name': self.cfg.get('db_name')}]
        self.metrics_objs = {}  # map of case names and metric objects
        self.monitoring_metrics = {}

    def configure(self):
        pass

    def start_test(self):
        try:
            self.reader = self.core.job.generator_plugin.get_reader(parser=string_to_df_microsec)
        except TypeError:
            logger.error('Generator plugin does not support NeUploader')
            self.is_test_finished = lambda: -1
            self.reader = []
        else:
            self.data_session = DataSession({'clients': self.clients_cfg})
            self.add_cleanup(self._cleanup)
            self.data_session.update_job({'name': self.cfg.get('test_name'),
                                          '__type': 'tank'})
            self.col_map = {
                'interval_real': self.data_session.new_true_metric,
                'connect_time': self.data_session.new_true_metric,
                'send_time': self.data_session.new_true_metric,
                'latency': self.data_session.new_true_metric,
                'receive_time': self.data_session.new_true_metric,
                'interval_event': self.data_session.new_true_metric,
                'net_code': self.data_session.new_event_metric,
                'proto_code': self.data_session.new_event_metric
            }

    def _cleanup(self):
        try:
            uploader_metainfo = self.map_uploader_tags(self.core.status.get('uploader'))
            self.data_session.update_job(uploader_metainfo)
        except AttributeError:
            logging.info('No uploader metainfo found')
        self.data_session.close()

    def is_test_finished(self):
        df = next(self.reader)
        if df is not None:
            self.upload(df)
        return -1

    def monitoring_data(self, data_list):
        self.upload_monitoring(data_list)

    def post_process(self, retcode):
        for chunk in self.reader:
            if chunk is not None:
                self.upload(chunk)
        return retcode

    @property
    def is_telegraf(self):
        return True

    def get_metric_obj(self, col, case):
        """
        Generator of metric objects:
        Checks existent metrics and creates new metric if it does not exist.
        :param col:  str with column name
        :param case: str with case name
        :return: metric object
        """
        case_metrics = self.metrics_objs.get(case)
        if case_metrics is None:
            parent = self.metrics_objs.get('__overall__', {}).get(col)
            case_metrics = {
                col: constructor(
<<<<<<< HEAD
                    name='{} {}'.format(col, case), parent=parent, raw=False, aggregate=True
=======
                    name='{} {}'.format(col, case),
                    raw=False,
                    aggregate=True,
                    source='tank',
                    importance='high' if col in self.importance_high else ''
>>>>>>> 1dea2992
                ) for col, constructor in self.col_map.items()
            }
            self.metrics_objs[case] = case_metrics
        return self.metrics_objs[case][col]

    def upload(self, df):
        df_cases_set = set([row.tag for row in df.itertuples() if row.tag])

        for column in self.col_map:
            overall_metric_obj = self.get_metric_obj(column, '__overall__')
            df['value'] = df[column]
            result_df = self.filter_df_by_case(df, '__overall__')
            overall_metric_obj.put(result_df)

            for case_name in df_cases_set:
                case_metric_obj = self.get_metric_obj(column, case_name)
                result_df = self.filter_df_by_case(df, case_name)
                case_metric_obj.put(result_df)

    def upload_monitoring(self, data):
        for metric_name, df in self.monitoring_data_to_dfs(data).items():
            if metric_name not in self.monitoring_metrics:
                panel, metric = metric_name.split(':', 1)
<<<<<<< HEAD
                self.monitoring_metrics[metric_name] = self.data_session.new_true_metric(metric, parent=None,
                                                                                         group='monitoring',
                                                                                         host=panel)
=======
                group, name = metric.split('_', 1)
                self.monitoring_metrics[metric_name] = self.data_session.new_true_metric(name,
                                                                                         group=group,
                                                                                         host=panel,
                                                                                         type='monitoring')
>>>>>>> 1dea2992
            self.monitoring_metrics[metric_name].put(df)

    @staticmethod
    def monitoring_data_to_dfs(data):
        panels = {}
        for chunk in data:
            for panel_name, content in chunk['data'].items():
                if panel_name in panels:
                    for metric_name, value in content['metrics'].items():
                        if metric_name in panels[panel_name]:
                            panels[panel_name][metric_name]['value'].append(value)
                            panels[panel_name][metric_name]['ts'].append(chunk['timestamp'])
                        else:
                            panels[panel_name][metric_name] = {'value': [value], 'ts': [chunk['timestamp']]}
                else:
                    panels[panel_name] = {name: {'value': [value], 'ts': [chunk['timestamp']]} for name, value in content['metrics'].items()}
        return {'{}:{}'.format(panelk, name): pandas.DataFrame({'ts': values['ts'], 'value': values['value']})
                for panelk, panelv in panels.items() for name, values in panelv.items()}
        # return {pandas.DataFrame({'ts': [], 'value': []})] * sum([len(metrics) for metrics in panels.values()})

    @staticmethod
    def filter_df_by_case(df, case):
        """
        Filter dataframe by case name. If case is '__overall__', return all rows.
        :param df: DataFrame
        :param case: str with case name
        :return: DataFrame with columns 'ts' and 'value'
        """
        return df.loc[['ts', 'value']] if case == '__overall__' else df.loc[df['tag'] == case, ['ts', 'value']]

    def map_uploader_tags(self, uploader_tags):
        if not uploader_tags:
            logger.info('No uploader metainfo found')
            return {}
        else:
            meta_tags_names = ['component', 'description', 'name', 'person', 'task', 'version', 'lunapark_jobno']
            meta_tags = {key: uploader_tags.get(key, self.cfg.get(key)) for key in meta_tags_names}
            meta_tags.update({k: v for k, v in uploader_tags.get('meta', {}).items()})
            return meta_tags<|MERGE_RESOLUTION|>--- conflicted
+++ resolved
@@ -54,11 +54,8 @@
             }
 
     def _cleanup(self):
-        try:
-            uploader_metainfo = self.map_uploader_tags(self.core.status.get('uploader'))
-            self.data_session.update_job(uploader_metainfo)
-        except AttributeError:
-            logging.info('No uploader metainfo found')
+        uploader_metainfo = self.map_uploader_tags(self.core.status.get('uploader'))
+        self.data_session.update_job(uploader_metainfo)
         self.data_session.close()
 
     def is_test_finished(self):
@@ -88,20 +85,17 @@
         :param case: str with case name
         :return: metric object
         """
+
         case_metrics = self.metrics_objs.get(case)
         if case_metrics is None:
             parent = self.metrics_objs.get('__overall__', {}).get(col)
             case_metrics = {
                 col: constructor(
-<<<<<<< HEAD
-                    name='{} {}'.format(col, case), parent=parent, raw=False, aggregate=True
-=======
                     name='{} {}'.format(col, case),
                     raw=False,
                     aggregate=True,
                     source='tank',
                     importance='high' if col in self.importance_high else ''
->>>>>>> 1dea2992
                 ) for col, constructor in self.col_map.items()
             }
             self.metrics_objs[case] = case_metrics
@@ -125,17 +119,11 @@
         for metric_name, df in self.monitoring_data_to_dfs(data).items():
             if metric_name not in self.monitoring_metrics:
                 panel, metric = metric_name.split(':', 1)
-<<<<<<< HEAD
-                self.monitoring_metrics[metric_name] = self.data_session.new_true_metric(metric, parent=None,
-                                                                                         group='monitoring',
-                                                                                         host=panel)
-=======
                 group, name = metric.split('_', 1)
                 self.monitoring_metrics[metric_name] = self.data_session.new_true_metric(name,
                                                                                          group=group,
                                                                                          host=panel,
                                                                                          type='monitoring')
->>>>>>> 1dea2992
             self.monitoring_metrics[metric_name].put(df)
 
     @staticmethod
