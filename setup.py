from setuptools import setup, find_packages

setup(
    name='yandextank',
    version='1.9.3',
    description='a performance measurement tool',
    longer_description='''
Yandex.Tank is a performance measurement and load testing automatization tool.
It uses other load generators such as JMeter, ab or phantom inside of it for
load generation and provides a common configuration system for them and
analytic tools for the results they produce.
''',
    maintainer='Alexey Lavrenuke (load testing)',
    maintainer_email='direvius@yandex-team.ru',
    url='http://yandex.github.io/yandex-tank/',
    namespace_packages=["yandextank", "yandextank.plugins"],
    packages=find_packages(exclude=["tests", "tmp", "docs", "data"]),
    install_requires=[
        'psutil>=1.2.1', 'requests>=2.5.1', 'paramiko>=1.16.0',
        'pandas>=0.18.0', 'numpy>=1.12.1', 'future>=0.16.0',
<<<<<<< HEAD
        'pip>=8.1.2',
        'matplotlib>=1.5.3', 'seaborn>=0.7.1',
=======
        'pip>=8.1.2', 'matplotlib>=1.5.3',
>>>>>>> 2c01f685
        'pyyaml>=3.12', 'cerberus>=1.1'
    ],
    setup_requires=[
        'pytest-runner', 'flake8',
    ],
    tests_require=[
        'pytest',
    ],
    license='LGPLv2',
    classifiers=[
        'Development Status :: 5 - Production/Stable',
        'Environment :: Console',
        'Environment :: Web Environment',
        'Intended Audience :: End Users/Desktop',
        'Intended Audience :: Developers',
        'Intended Audience :: System Administrators',
        'License :: OSI Approved :: GNU Lesser General Public License v2 or later (LGPLv2+)',
        'Operating System :: POSIX',
        'Topic :: Software Development :: Quality Assurance',
        'Topic :: Software Development :: Testing',
        'Topic :: Software Development :: Testing :: Traffic Generation',
        'Programming Language :: Python :: 2',
        'Programming Language :: Python :: 3',
    ],
    entry_points={
        'console_scripts': [
            'yandex-tank = yandextank.core.cli:main',
            'yandex-tank-check-ssh = yandextank.common.util:check_ssh_connection',
            'tank-postloader = yandextank.plugins.DataUploader.cli:post_loader',
            'tank-docs-gen = yandextank.validator.docs_gen:main'
        ],
    },
    package_data={
        'yandextank.api': ['config/*'],
        'yandextank.core': ['config/*'],
        'yandextank.aggregator': ['config/*'],
        'yandextank.plugins.Android': ['binary/*', 'config/*'],
        'yandextank.plugins.Appium': ['config/*'],
        'yandextank.plugins.Autostop': ['config/*'],
        'yandextank.plugins.BatteryHistorian': ['config/*'],
        'yandextank.plugins.Bfg': ['config/*'],
        'yandextank.plugins.Console': ['config/*'],
        'yandextank.plugins.DataUploader': ['config/*'],
        'yandextank.plugins.GraphiteUploader': ['config/*'],
        'yandextank.plugins.Influx': ['config/*'],
        'yandextank.plugins.JMeter': ['config/*'],
        'yandextank.plugins.JsonReport': ['config/*'],
        'yandextank.plugins.Monitoring': ['config/*'],
        'yandextank.plugins.Pandora': ['config/*'],
        'yandextank.plugins.Phantom': ['config/*'],
        'yandextank.plugins.RCAssert': ['config/*'],
        'yandextank.plugins.ResourceCheck': ['config/*'],
        'yandextank.plugins.ShellExec': ['config/*'],
        'yandextank.plugins.ShootExec': ['config/*'],
        'yandextank.plugins.Telegraf': ['config/*'],
        'yandextank.plugins.TipsAndTricks': ['config/*'],
    },
    use_2to3=False, )<|MERGE_RESOLUTION|>--- conflicted
+++ resolved
@@ -18,12 +18,8 @@
     install_requires=[
         'psutil>=1.2.1', 'requests>=2.5.1', 'paramiko>=1.16.0',
         'pandas>=0.18.0', 'numpy>=1.12.1', 'future>=0.16.0',
-<<<<<<< HEAD
         'pip>=8.1.2',
         'matplotlib>=1.5.3', 'seaborn>=0.7.1',
-=======
-        'pip>=8.1.2', 'matplotlib>=1.5.3',
->>>>>>> 2c01f685
         'pyyaml>=3.12', 'cerberus>=1.1'
     ],
     setup_requires=[
