''' Utility classes for phantom module '''
import Tank.stepper as stp
from ipaddr import AddressValueError
import copy
import hashlib
import ipaddr
import logging
import multiprocessing
import os
import socket
import string
import tankcore
<<<<<<< HEAD
import json

=======
from ConfigParser import NoSectionError
import traceback
>>>>>>> b55f7799

# TODO: use separate answ log per benchmark
class PhantomConfig:

    ''' config file generator '''
    OPTION_PHOUT = "phout_file"
    SECTION = 'phantom'

    def __init__(self, core):
        self.core = core
        self.log = logging.getLogger(__name__)
        self.streams = []

        # common
        self.timeout = -1
        self.answ_log = None
        self.answ_log_level = None
        self.phout_file = None
        self.stat_log = None
        self.phantom_log = None
        self.phantom_start_time = None
        self.phantom_modules_path = None
        self.threads = None
        self.additional_libs = None

    def get_option(self, opt_name, default=None):
        ''' get option wrapper '''
        return self.core.get_option(self.SECTION, opt_name, default)

    @staticmethod
    def get_available_options():
        opts = ["threads", "phantom_modules_path",
                "additional_libs", "writelog", ]
        opts += StreamConfig.get_available_options()
        return opts

    def read_config(self):
        '''        Read phantom tool specific options        '''
        self.threads = self.get_option(
            "threads", str(int(multiprocessing.cpu_count() / 2) + 1))
        self.phantom_modules_path = self.get_option(
            "phantom_modules_path", "/usr/lib/phantom")
        self.additional_libs = self.get_option("additional_libs", "")
        self.answ_log_level = self.get_option("writelog", "none")
        if self.answ_log_level == '0':
            self.answ_log_level = 'none'
        elif self.answ_log_level == '1':
            self.answ_log_level = 'all'

        self.answ_log = self.core.mkstemp(".log", "answ_")
        self.core.add_artifact_file(self.answ_log)
        self.phout_file = self.core.mkstemp(".log", "phout_")
        self.core.add_artifact_file(self.phout_file)
        self.stat_log = self.core.mkstemp(".log", "phantom_stat_")
        self.core.add_artifact_file(self.stat_log)
        self.phantom_log = self.core.mkstemp(".log", "phantom_")
        self.core.add_artifact_file(self.phantom_log)

        main_stream = StreamConfig(
            self.core, len(self.streams), self.phout_file,
            self.answ_log, self.answ_log_level, self.timeout, self.SECTION)
        self.streams.append(main_stream)

        for section in self.core.config.find_sections(self.SECTION + '-'):
            self.streams.append(
                StreamConfig(self.core, len(self.streams), self.phout_file, self.answ_log, self.answ_log_level, self.timeout, section))

        for stream in self.streams:
            stream.read_config()

    def compose_config(self):
        '''        Generate phantom tool run config        '''
        streams_config = ''
        stat_benchmarks = ''
        for stream in self.streams:
            streams_config += stream.compose_config()
            if stream.section != self.SECTION:
                stat_benchmarks += " " + "benchmark_io%s" % stream.sequence_no

        kwargs = {}
        kwargs['threads'] = self.threads
        kwargs['phantom_log'] = self.phantom_log
        kwargs['stat_log'] = self.stat_log
        kwargs['benchmarks_block'] = streams_config
        kwargs['stat_benchmarks'] = stat_benchmarks
        kwargs['additional_libs'] = self.additional_libs
<<<<<<< HEAD

=======
        kwargs['phantom_modules_path'] = self.phantom_modules_path
        
        
>>>>>>> b55f7799
        filename = self.core.mkstemp(".conf", "phantom_")
        self.core.add_artifact_file(filename)
        self.log.debug("Generating phantom config: %s", filename)
        tpl_file = open(os.path.dirname(__file__) + "/phantom.conf.tpl", 'r')
        template_str = tpl_file.read()
        tpl_file.close()
        tpl = string.Template(template_str)
        config = tpl.substitute(kwargs)

        handle = open(filename, 'w')
        handle.write(config)
        handle.close()
        return filename

    def set_timeout(self, timeout):
        ''' pass timeout to all streams '''
        for stream in self.streams:
            stream.timeout = timeout

    def get_info(self):
        ''' get merged info about phantom conf '''
        result = copy.copy(self.streams[0])
        result.stat_log = self.stat_log
        result.steps = []
        result.ammo_file = ''
        result.rps_schedule = None
        result.ammo_count = 0
        result.duration = 0

        result.instances = 0
        result.loadscheme = []
        result.loop_count = 0

        # WTF?
        for stream in self.streams:
            sec_no = 0
            logging.info("Steps: %s", stream.stepper_wrapper.steps)
            for item in stream.stepper_wrapper.steps:
                for x in range(0, item[1]):
                    if len(result.steps) > sec_no:
                        result.steps[sec_no][0] += item[0]
                    else:
                        result.steps.append([item[0], 1])
                    sec_no += 1

            if result.rps_schedule:
                result.rps_schedule = u'multiple'
            else:
                result.rps_schedule = stream.stepper_wrapper.steps

            if result.loadscheme:
                result.loadscheme = ''
            else:
                result.loadscheme = stream.stepper_wrapper.loadscheme

            if result.loop_count:
                result.loop_count = u'0'
            else:
                result.loop_count = stream.stepper_wrapper.loop_count

            result.ammo_file += stream.stepper_wrapper.ammo_file + ' '
            result.ammo_count += stream.stepper_wrapper.ammo_count
            result.duration = max(result.duration, stream.stepper_wrapper.duration)
            result.instances += stream.instances

        if not result.ammo_count:
            raise ValueError("Total ammo count cannot be zero")
        return result


class StreamConfig:

    ''' each test stream's config '''

    OPTION_INSTANCES_LIMIT = 'instances'

    def __init__(self, core, sequence, phout, answ, answ_level, timeout, section):
        self.core = core
        self.sequence_no = sequence
        self.log = logging.getLogger(__name__)
        self.section = section
        self.stepper_wrapper = StepperWrapper(self.core, self.section)
        self.phout_file = phout
        self.answ_log = answ
        self.answ_log_level = answ_level
        self.timeout = timeout

        # per benchmark
        self.instances = None
        self.ipv6 = None
        self.ssl = None
        self.address = None
        self.port = None
        self.tank_type = None
        self.stpd = None
        self.gatling = None
        self.phantom_http_line = None
        self.phantom_http_field_num = None
        self.phantom_http_field = None
        self.phantom_http_entity = None
        self.resolved_ip = None
        self.method_prefix = None
        self.source_log_prefix = None
        self.method_options = None

    def get_option(self, option_ammofile, default=None):
        ''' get option wrapper '''
        return self.core.get_option(self.section, option_ammofile, default)

    @staticmethod
    def get_available_options():
<<<<<<< HEAD
        opts = ["ssl", "tank_type", 'gatling_ip',
                "method_prefix", "source_log_prefix"]
        opts += ["phantom_http_line", "phantom_http_field_num",
                 "phantom_http_field", "phantom_http_entity"]
=======
        opts = ["ssl", "tank_type", 'gatling_ip', "method_prefix", "source_log_prefix", "method_options"]
        opts += ["phantom_http_line", "phantom_http_field_num", "phantom_http_field", "phantom_http_entity"]
>>>>>>> b55f7799
        opts += ['address', "port", StreamConfig.OPTION_INSTANCES_LIMIT]
        opts += StepperWrapper.get_available_options()
        return opts

    def read_config(self):
        ''' reads config '''
        # multi-options
        self.ssl = int(self.get_option("ssl", '0'))
        self.tank_type = self.get_option("tank_type", 'http')
        self.instances = int(
            self.get_option(self.OPTION_INSTANCES_LIMIT, '1000'))
        self.gatling = ' '.join(self.get_option('gatling_ip', '').split("\n"))
        self.method_prefix = self.get_option("method_prefix", 'method_stream')
        self.method_options = self.get_option("method_options", '')
        self.source_log_prefix = self.get_option("source_log_prefix", '')

        self.phantom_http_line = self.get_option("phantom_http_line", "")
        self.phantom_http_field_num = self.get_option(
            "phantom_http_field_num", "")
        self.phantom_http_field = self.get_option("phantom_http_field", "")
        self.phantom_http_entity = self.get_option("phantom_http_entity", "")

        self.address = self.get_option('address', 'localhost')
        self.port = self.get_option('port', '80')
        self.__resolve_address()

        self.stepper_wrapper.read_config()

    def compose_config(self):
        ''' compose benchmark block '''
        # step file
        self.stepper_wrapper.prepare_stepper()
        self.stpd = self.stepper_wrapper.stpd

        if not self.stpd:
            raise RuntimeError("Cannot proceed with no STPD file")

        kwargs = {}
        kwargs['sequence_no'] = self.sequence_no
        kwargs[
            'ssl_transport'] = "transport_t ssl_transport = transport_ssl_t { timeout = 1s }\n transport = ssl_transport" if self.ssl else ""
        kwargs['method_stream'] = self.method_prefix + \
            "_ipv6_t" if self.ipv6 else self.method_prefix + "_ipv4_t"
        kwargs['phout'] = self.phout_file
        kwargs['answ_log'] = self.answ_log
        kwargs['answ_log_level'] = self.answ_log_level
        kwargs['comment_answ'] = "# " if self.answ_log_level == 'none' else ''
        kwargs['stpd'] = self.stpd
<<<<<<< HEAD
        kwargs['source_log_prefix'] = self.source_log_prefix

=======
        kwargs['source_log_prefix'] = self.source_log_prefix        
        kwargs['method_options'] = self.method_options        
        
>>>>>>> b55f7799
        if self.tank_type:
            kwargs[
                'proto'] = "proto=http_proto%s" % self.sequence_no if self.tank_type == 'http' else "proto=none_proto"
            kwargs['comment_proto'] = ""
        else:
            kwargs['proto'] = ""
            kwargs['comment_proto'] = "#"

        if self.gatling:
            kwargs['bind'] = 'bind={ ' + self.gatling + ' }'
        else:
            kwargs['bind'] = ''
        kwargs['ip'] = self.resolved_ip
        kwargs['port'] = self.port
        kwargs['timeout'] = self.timeout
        kwargs['instances'] = self.instances
        tune = ''
        if self.phantom_http_entity:
            tune += "entity = " + self.phantom_http_entity + "\n"
        if self.phantom_http_field:
            tune += "field = " + self.phantom_http_field + "\n"
        if self.phantom_http_field_num:
            tune += "field_num = " + self.phantom_http_field_num + "\n"
        if self.phantom_http_line:
            tune += "line = " + self.phantom_http_line + "\n"
        if tune:
            kwargs['reply_limits'] = 'reply_limits = {\n' + tune + "}"
        else:
            kwargs['reply_limits'] = ''

        if self.section == PhantomConfig.SECTION:
            fname = 'phantom_benchmark_main.tpl'
        else:
            fname = 'phantom_benchmark_additional.tpl'
        tplf = open(os.path.dirname(__file__) + '/' + fname, 'r')
        template_str = tplf.read()
        tplf.close()
        tpl = string.Template(template_str)
        config = tpl.substitute(kwargs)

        return config

    # FIXME: this method became a piece of shit, needs refactoring
    def __resolve_address(self):
        ''' Analyse target address setting, resolve it to IP '''
        if not self.address:
            raise RuntimeError("Target address not specified")
        try:
            ipaddr.IPv6Address(self.address)
            self.ipv6 = True
            self.resolved_ip = self.address
            try:
                self.address = socket.gethostbyaddr(self.resolved_ip)[0]
            except Exception, exc:
                self.log.debug("Failed to get hostname for ip: %s", exc)
                self.address = self.resolved_ip
        except AddressValueError:
            self.log.debug("Not ipv6 address: %s", self.address)
            self.ipv6 = False
            address_port = self.address.split(":")
            self.address = address_port[0]
            if len(address_port) > 1:
                self.port = address_port[1]
            try:
                ipaddr.IPv4Address(self.address)
                self.resolved_ip = self.address
                try:
                    self.address = socket.gethostbyaddr(self.resolved_ip)[0]
                except Exception, exc:
                    self.log.debug("Failed to get hostname for ip: %s", exc)
                    self.address = self.resolved_ip
            except AddressValueError:
                self.log.debug("Not ipv4 address: %s", self.address)
                ip_addr = socket.gethostbyname(self.address)
                reverse_name = socket.gethostbyaddr(ip_addr)[0]
                self.log.debug(
                    "Address %s ip_addr: %s, reverse-resolve: %s", self.address, ip_addr, reverse_name)
                if reverse_name.startswith(self.address):
                    self.resolved_ip = ip_addr
                else:
                    raise ValueError(
                        "Address %s reverse-resolved to %s, but must match" % (self.address, reverse_name))

# ========================================================================


class StepperWrapper:

    '''
    Wrapper for cached stepper functionality
    '''
    OPTION_STPD = 'stpd_file'
    OPTION_STEPS = 'steps'
    OPTION_TEST_DURATION = 'test_duration'
    OPTION_AMMO_COUNT = 'ammo_count'
    OPTION_LOOP = 'loop'
    OPTION_LOOP_COUNT = 'loop_count'
    OPTION_AMMOFILE = "ammofile"
    OPTION_SCHEDULE = 'rps_schedule'
    OPTION_LOADSCHEME = 'loadscheme'

    def __init__(self, core, section):
        self.log = logging.getLogger(__name__)
        self.core = core
        self.section = section

        self.cache_dir = '.'

        # per-shoot params
        self.rps_schedule = []
        self.http_ver = '1.0'
        self.ammo_file = None
        self.instances_schedule = ''
        self.loop_limit = None
        self.ammo_limit = None
        self.uris = []
        self.headers = []
        self.autocases = 0
        self.use_caching = True
        self.force_stepping = None

        # out params
        self.stpd = None
        self.steps = []
        self.ammo_count = 1
        self.duration = 0
        self.loop_count = 0
        self.loadscheme = ""

    def get_option(self, option_ammofile, param2=None):
        ''' get_option wrapper'''
        return self.core.get_option(self.section, option_ammofile, param2)

    @staticmethod
    def get_available_options():
        opts = [StepperWrapper.OPTION_AMMOFILE, StepperWrapper.OPTION_LOOP,
                StepperWrapper.OPTION_SCHEDULE, StepperWrapper.OPTION_STPD]
        opts += ["instances_schedule", "uris",
                 "headers", "header_http", "autocases", ]
        opts += ["use_caching", "cache_dir", "force_stepping", ]
        return opts

    def read_config(self):
        ''' stepper part of reading options '''
        self.ammo_file = self.get_option(self.OPTION_AMMOFILE, '')
        if self.ammo_file:
            self.ammo_file = os.path.expanduser(self.ammo_file)
        self.instances_schedule = self.get_option("instances_schedule", '')
        self.loop_limit = int(self.get_option(self.OPTION_LOOP, "-1"))
        self.ammo_limit = int(self.get_option("ammo_limit", "-1"))
                              # TODO: 3 stepper should implement ammo_limit
        sched = self.get_option(self.OPTION_SCHEDULE, '')
        sched = " ".join(sched.split("\n"))
        sched = sched.split(')')
        self.rps_schedule = []
        for step in sched:
            if step.strip():
                self.rps_schedule.append(step.strip() + ')')
        self.uris = self.get_option("uris", '').strip().split("\n")
        while '' in self.uris:
            self.uris.remove('')
        self.headers = self.get_option("headers", '').strip().split("\n")
        while '' in self.headers:
            self.headers.remove('')
        self.http_ver = self.get_option("header_http", self.http_ver)
        self.autocases = self.get_option("autocases", '0')
        self.use_caching = int(self.get_option("use_caching", '1'))

        cache_dir = self.core.get_option(
            PhantomConfig.SECTION, "cache_dir", self.core.artifacts_base_dir)
        self.cache_dir = os.path.expanduser(cache_dir)
        self.force_stepping = int(self.get_option("force_stepping", '0'))
        self.stpd = self.get_option(self.OPTION_STPD, "")

    def prepare_stepper(self):
        ''' Generate test data if necessary '''
        if not self.stpd:
            self.stpd = self.__get_stpd_filename()
            self.core.set_option(self.section, self.OPTION_STPD, self.stpd)
            if self.use_caching and not self.force_stepping and os.path.exists(self.stpd) and os.path.exists(self.__si_filename()):
                self.log.info("Using cached stpd-file: %s", self.stpd)
                stepper_info = self.__read_cached_options()
            else:
<<<<<<< HEAD
                stepper_info = self.__make_stpd_file()
                self.__write_cached_options(stepper_info)
            self.ammo_count = stepper_info.ammo_count
            self.duration = stepper_info.duration
            self.loop_count = stepper_info.loop_count
            self.loadscheme = stepper_info.loadscheme
            self.steps = stepper_info.steps

    def __si_filename(self):
        '''Return name for stepper_info json file'''
        return "%s_si.json" % self.stpd
=======
                stepper = self.__make_stpd_file(self.stpd)
                external_stepper_conf = ConfigParser.ConfigParser()
                external_stepper_conf.add_section(PhantomConfig.SECTION)
                external_stepper_conf.set(PhantomConfig.SECTION, self.OPTION_STEPS, ' '.join([str(x) for x in stepper.steps]))
                external_stepper_conf.set(PhantomConfig.SECTION, self.OPTION_LOADSCHEME, stepper.loadscheme)
                external_stepper_conf.set(PhantomConfig.SECTION, self.OPTION_LOOP_COUNT, str(stepper.loop_count))
                external_stepper_conf.set(PhantomConfig.SECTION, self.OPTION_AMMO_COUNT, str(stepper.ammo_count))
                external_stepper_conf.set(PhantomConfig.SECTION, self.OPTION_TEST_DURATION, str(self.duration))
                        
                handle = open(self.stpd + ".conf", 'wb')
                external_stepper_conf.write(handle)
                handle.close()
                
        stepper = Stepper.Stepper(self.stpd)  # just to store cached data
        try:
            self.__read_cached_options(self.stpd + ".conf", stepper)
            self.steps = stepper.steps
            self.ammo_count = int(stepper.ammo_count)
            self.duration = self.__calculate_test_duration(stepper.steps)
            self.loop_count = stepper.loop_count
            self.loadscheme = stepper.loadscheme
        except NoSectionError, exc:
            self.log.debug("No section: %s", traceback.format_exc(exc))
            self.log.warn("Failed to read stepped meta-info for %s: %s", self.stpd, exc)
        
        

>>>>>>> b55f7799

    def __get_stpd_filename(self):
        ''' Choose the name for stepped data file '''
        if self.use_caching:
            sep = "|"
            hasher = hashlib.md5()
            hashed_str = "cache version 2" + sep + \
                self.instances_schedule + sep + str(self.loop_limit)
            hashed_str += sep + str(self.ammo_limit) + sep + ';'.join(
                self.rps_schedule) + sep + str(self.autocases)
            hashed_str += sep + \
                ";".join(self.uris) + sep + ";".join(
                    self.headers) + sep + self.http_ver

            if self.ammo_file:
                if not os.path.exists(self.ammo_file):
                    raise RuntimeError(
                        "Ammo file not found: %s" % self.ammo_file)

                hashed_str += sep + os.path.realpath(self.ammo_file)
                stat = os.stat(self.ammo_file)
                cnt = 0
                for stat_option in stat:
                    if cnt == 7:  # skip access time
                        continue
                    cnt += 1
                    hashed_str += ";" + str(stat_option)
                hashed_str += ";" + str(os.path.getmtime(self.ammo_file))
            else:
                if not self.uris:
                    raise RuntimeError(
                        "Neither phantom.ammofile nor phantom.uris specified")
                hashed_str += sep + \
                    ';'.join(self.uris) + sep + ';'.join(self.headers)
            self.log.debug("stpd-hash source: %s", hashed_str)
            hasher.update(hashed_str)
            if not os.path.exists(self.cache_dir):
                os.makedirs(self.cache_dir)
            stpd = self.cache_dir + '/' + \
                os.path.basename(self.ammo_file) + \
                "_" + hasher.hexdigest() + ".stpd"
        else:
            stpd = os.path.realpath("ammo.stpd")
        self.log.debug("Generated cache file name: %s", stpd)
        return stpd

    def __read_cached_options(self):
        '''
        Read stepper info from json
        '''
        self.log.debug("Reading cached stepper info: %s", self.__si_filename())
        with open(self.__si_filename(), 'r') as si_file:
            si = stp.StepperInfo(**json.load(si_file))
        return si

    def __write_cached_options(self, si):
        '''
        Write stepper info to json
        '''
        # TODO: format json
        self.log.debug("Saving stepper info: %s", self.__si_filename())
        with open(self.__si_filename(), 'w') as si_file:
            json.dump(si.__dict__, si_file)

    def __make_stpd_file(self):
        ''' stpd generation using Stepper class '''
        self.log.info("Making stpd-file: %s", self.stpd)
        stepper = stp.Stepper(
            rps_schedule=self.rps_schedule,
            http_ver=self.http_ver,
            ammo_file=self.ammo_file,
            instances_schedule=self.instances_schedule,
            loop_limit=self.loop_limit,
            ammo_limit=None,
            uris=self.uris,
            headers=self.headers,
            autocases=self.autocases,
        )
        with open(self.stpd, 'w') as os:
            stepper.write(os)
        return stepper.info<|MERGE_RESOLUTION|>--- conflicted
+++ resolved
@@ -10,13 +10,9 @@
 import socket
 import string
 import tankcore
-<<<<<<< HEAD
 import json
-
-=======
-from ConfigParser import NoSectionError
 import traceback
->>>>>>> b55f7799
+
 
 # TODO: use separate answ log per benchmark
 class PhantomConfig:
@@ -103,13 +99,7 @@
         kwargs['benchmarks_block'] = streams_config
         kwargs['stat_benchmarks'] = stat_benchmarks
         kwargs['additional_libs'] = self.additional_libs
-<<<<<<< HEAD
-
-=======
         kwargs['phantom_modules_path'] = self.phantom_modules_path
-        
-        
->>>>>>> b55f7799
         filename = self.core.mkstemp(".conf", "phantom_")
         self.core.add_artifact_file(filename)
         self.log.debug("Generating phantom config: %s", filename)
@@ -143,7 +133,6 @@
         result.loadscheme = []
         result.loop_count = 0
 
-        # WTF?
         for stream in self.streams:
             sec_no = 0
             logging.info("Steps: %s", stream.stepper_wrapper.steps)
@@ -221,15 +210,10 @@
 
     @staticmethod
     def get_available_options():
-<<<<<<< HEAD
         opts = ["ssl", "tank_type", 'gatling_ip',
                 "method_prefix", "source_log_prefix"]
         opts += ["phantom_http_line", "phantom_http_field_num",
                  "phantom_http_field", "phantom_http_entity"]
-=======
-        opts = ["ssl", "tank_type", 'gatling_ip', "method_prefix", "source_log_prefix", "method_options"]
-        opts += ["phantom_http_line", "phantom_http_field_num", "phantom_http_field", "phantom_http_entity"]
->>>>>>> b55f7799
         opts += ['address', "port", StreamConfig.OPTION_INSTANCES_LIMIT]
         opts += StepperWrapper.get_available_options()
         return opts
@@ -278,14 +262,8 @@
         kwargs['answ_log_level'] = self.answ_log_level
         kwargs['comment_answ'] = "# " if self.answ_log_level == 'none' else ''
         kwargs['stpd'] = self.stpd
-<<<<<<< HEAD
-        kwargs['source_log_prefix'] = self.source_log_prefix
-
-=======
         kwargs['source_log_prefix'] = self.source_log_prefix        
         kwargs['method_options'] = self.method_options        
-        
->>>>>>> b55f7799
         if self.tank_type:
             kwargs[
                 'proto'] = "proto=http_proto%s" % self.sequence_no if self.tank_type == 'http' else "proto=none_proto"
@@ -469,7 +447,6 @@
                 self.log.info("Using cached stpd-file: %s", self.stpd)
                 stepper_info = self.__read_cached_options()
             else:
-<<<<<<< HEAD
                 stepper_info = self.__make_stpd_file()
                 self.__write_cached_options(stepper_info)
             self.ammo_count = stepper_info.ammo_count
@@ -481,35 +458,6 @@
     def __si_filename(self):
         '''Return name for stepper_info json file'''
         return "%s_si.json" % self.stpd
-=======
-                stepper = self.__make_stpd_file(self.stpd)
-                external_stepper_conf = ConfigParser.ConfigParser()
-                external_stepper_conf.add_section(PhantomConfig.SECTION)
-                external_stepper_conf.set(PhantomConfig.SECTION, self.OPTION_STEPS, ' '.join([str(x) for x in stepper.steps]))
-                external_stepper_conf.set(PhantomConfig.SECTION, self.OPTION_LOADSCHEME, stepper.loadscheme)
-                external_stepper_conf.set(PhantomConfig.SECTION, self.OPTION_LOOP_COUNT, str(stepper.loop_count))
-                external_stepper_conf.set(PhantomConfig.SECTION, self.OPTION_AMMO_COUNT, str(stepper.ammo_count))
-                external_stepper_conf.set(PhantomConfig.SECTION, self.OPTION_TEST_DURATION, str(self.duration))
-                        
-                handle = open(self.stpd + ".conf", 'wb')
-                external_stepper_conf.write(handle)
-                handle.close()
-                
-        stepper = Stepper.Stepper(self.stpd)  # just to store cached data
-        try:
-            self.__read_cached_options(self.stpd + ".conf", stepper)
-            self.steps = stepper.steps
-            self.ammo_count = int(stepper.ammo_count)
-            self.duration = self.__calculate_test_duration(stepper.steps)
-            self.loop_count = stepper.loop_count
-            self.loadscheme = stepper.loadscheme
-        except NoSectionError, exc:
-            self.log.debug("No section: %s", traceback.format_exc(exc))
-            self.log.warn("Failed to read stepped meta-info for %s: %s", self.stpd, exc)
-        
-        
-
->>>>>>> b55f7799
 
     def __get_stpd_filename(self):
         ''' Choose the name for stepped data file '''
